# Copyright (C) 2019-2020 Moez Ali <moez.ali@queensu.ca>
# License: MIT, moez.ali@queensu.ca

"""
  
PyCaret - An end-to-end open source machine learning library

Module Author:
--------------
pycaret.anomaly, Moez Ali <moez.ali@queensu.ca>
pycaret.classification, Moez Ali <moez.ali@queensu.ca>
pycaret.clustering, Moez Ali <moez.ali@queensu.ca>
pycaret.datasets, Moez Ali <moez.ali@queensu.ca>
pycaret.nlp, Moez Ali <moez.ali@queensu.ca>
pycaret.preprocess, Fahad Akbar <M.akbar@queensu.ca>
pycaret.regression, Moez Ali <moez.ali@queensu.ca>

"""

from setuptools import setup

def readme():
    with open('README.md') as f:
        README = f.read()
    return README


setup(
    name="pycaret",
    version="1.0.1",
    description="An open source, low-code machine learning library in Python",
    long_description=readme(),
    long_description_content_type="text/markdown",
    url="https://github.com/pycaret/pycaret",
    author="Moez Ali",
    author_email="moez.ali@queensu.ca",
    license="MIT",
    classifiers=[
        "License :: OSI Approved :: MIT License",
        "Programming Language :: Python :: 3",
        "Programming Language :: Python :: 3.7",
    ],
    packages=["pycaret"],
    include_package_data=True,
    install_requires=["pandas", "numpy", "seaborn", "matplotlib", "IPython", "joblib", 
<<<<<<< HEAD
                     "scikit-learn>=0.22", "shap>=0.32.1", "ipywidgets", "yellowbrick>=1.0.1", "xgboost>=0.90",
                     "wordcloud", "textblob", "plotly>=4.4.1", "cufflinks>=0.17.0", "umap-learn",
                     "lightgbm>=2.3.1", "pyLDAvis", "gensim", "spacy", "nltk", "mlxtend",
                     "pyod", "catboost>=0.20.2", "pandas-profiling>=2.3.0", "kmodes>=0.10.1",
                     "datefinder>=0.7.0", "datetime", "DateTime>=4.3", "awscli"]
)
=======
                     "scikit-learn==0.22", "shap==0.32.1", "ipywidgets", "yellowbrick==1.0.1", "xgboost==0.90",
                     "wordcloud", "textblob", "plotly==4.4.1", "cufflinks==0.17.0", "umap-learn",
                     "lightgbm==2.3.1", "pyLDAvis", "gensim", "spacy", "nltk", "mlxtend",
                     "pyod", "catboost==0.20.2", "pandas-profiling==2.3.0", "kmodes==0.10.1",
                     "datefinder==0.7.0", "datetime", "DateTime==4.3", "awscli"]
)

>>>>>>> 98c0946f
<|MERGE_RESOLUTION|>--- conflicted
+++ resolved
@@ -43,19 +43,9 @@
     packages=["pycaret"],
     include_package_data=True,
     install_requires=["pandas", "numpy", "seaborn", "matplotlib", "IPython", "joblib", 
-<<<<<<< HEAD
                      "scikit-learn>=0.22", "shap>=0.32.1", "ipywidgets", "yellowbrick>=1.0.1", "xgboost>=0.90",
                      "wordcloud", "textblob", "plotly>=4.4.1", "cufflinks>=0.17.0", "umap-learn",
                      "lightgbm>=2.3.1", "pyLDAvis", "gensim", "spacy", "nltk", "mlxtend",
                      "pyod", "catboost>=0.20.2", "pandas-profiling>=2.3.0", "kmodes>=0.10.1",
                      "datefinder>=0.7.0", "datetime", "DateTime>=4.3", "awscli"]
-)
-=======
-                     "scikit-learn==0.22", "shap==0.32.1", "ipywidgets", "yellowbrick==1.0.1", "xgboost==0.90",
-                     "wordcloud", "textblob", "plotly==4.4.1", "cufflinks==0.17.0", "umap-learn",
-                     "lightgbm==2.3.1", "pyLDAvis", "gensim", "spacy", "nltk", "mlxtend",
-                     "pyod", "catboost==0.20.2", "pandas-profiling==2.3.0", "kmodes==0.10.1",
-                     "datefinder==0.7.0", "datetime", "DateTime==4.3", "awscli"]
-)
-
->>>>>>> 98c0946f
+)