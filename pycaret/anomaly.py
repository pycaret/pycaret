# Module: Anomaly Detection
# Author: Moez Ali <moez.ali@queensu.ca>
# License: MIT
# Release: PyCaret 2.2.0
# Last modified : 25/10/2020

import logging
import pandas as pd
import numpy as np

from pycaret.internal.pycaret_experiment import AnomalyExperiment, ClusteringExperiment
from pycaret.internal.utils import check_if_global_is_not_none

from typing import List, Tuple, Any, Union, Optional, Dict
import warnings

warnings.filterwarnings("ignore")

_CURRENT_EXPERIMENT = None
_CURRENT_EXPERIMENT_EXCEPTION = (
    "_CURRENT_EXPERIMENT global variable is not set. Please run setup() first."
)
_CURRENT_EXPERIMENT_DECORATOR_DICT = {
    "_CURRENT_EXPERIMENT": _CURRENT_EXPERIMENT_EXCEPTION
}


def setup(
    data,
    preprocess: bool = True,
    imputation_type: str = "simple",
    iterative_imputation_iters: int = 5,
    categorical_features: Optional[List[str]] = None,
    categorical_imputation: str = "mode",
    categorical_iterative_imputer: Union[str, Any] = "lightgbm",
    ordinal_features: Optional[Dict[str, list]] = None,
    high_cardinality_features: Optional[List[str]] = None,
    high_cardinality_method: str = "frequency",
    numeric_features: Optional[List[str]] = None,
    numeric_imputation: str = "mean",
    numeric_iterative_imputer: Union[str, Any] = "lightgbm",
    date_features: Optional[List[str]] = None,
    ignore_features: Optional[List[str]] = None,
    normalize: bool = False,
    normalize_method: str = "zscore",
    transformation: bool = False,
    transformation_method: str = "yeo-johnson",
    handle_unknown_categorical: bool = True,
    unknown_categorical_method: str = "least_frequent",
    pca: bool = False,
    pca_method: str = "linear",
    pca_components: Union[int, float] = 1.0,
    low_variance_threshold: float = 0,
    combine_rare_levels: bool = False,
    rare_level_threshold: float = 0.10,
    bin_numeric_features: Optional[List[str]] = None,
    remove_multicollinearity: bool = False,
    multicollinearity_threshold: float = 0.9,
    remove_perfect_collinearity: bool = False,
    group_features: Optional[List[str]] = None,
    group_names: Optional[List[str]] = None,
    n_jobs: Optional[int] = -1,
    use_gpu: bool = False,
    custom_pipeline: Union[Any] = None,
    html: bool = True,
    session_id: Optional[int] = None,
    system_log: Union[bool, logging.Logger] = True,
    log_experiment: bool = False,
    experiment_name: Optional[str] = None,
    log_plots: Union[bool, list] = False,
    log_profile: bool = False,
    log_data: bool = False,
    silent: bool = False,
    verbose: bool = True,
    profile: bool = False,
    profile_kwargs: Dict[str, Any] = None,
):

    """
    This function initializes the training environment and creates the transformation 
    pipeline. Setup function must be called before executing any other function. It
    takes one mandatory parameter: ``data``. All the other parameters are optional.


    Example
    -------
    >>> from pycaret.datasets import get_data
    >>> anomaly = get_data('anomaly')
    >>> from pycaret.anomaly import *
    >>> exp_name = setup(data = anomaly)


    data: pandas.DataFrame
        Shape (n_samples, n_features), where n_samples is the number of samples and 
        n_features is the number of features.


    preprocess: bool, default = True
        When set to False, no transformations are applied except for custom 
        transformations passed in ``custom_pipeline`` param. Data must be 
        ready for modeling (no missing values, no dates, categorical data encoding), 
        when preprocess is set to False. 


    imputation_type: str, default = 'simple'
        The type of imputation to use. Can be either 'simple' or 'iterative'.


    iterative_imputation_iters: int, default = 5
        Number of iterations. Ignored when ``imputation_type`` is not 'iterative'.	


    categorical_features: list of str, default = None
        If the inferred data types are not correct or the silent param is set to True,
        categorical_features param can be used to overwrite or define the data types. 
        It takes a list of strings with column names that are categorical.


    categorical_imputation: str, default = 'constant'
        Missing values in categorical features are imputed with a constant 'not_available'
        value. The other available option is 'mode'.


    categorical_iterative_imputer: str, default = 'lightgbm'
        Estimator for iterative imputation of missing values in categorical features.
        Ignored when ``imputation_type`` is not 'iterative'. 


    ordinal_features: dict, default = None
        Encode categorical features as ordinal. For example, a categorical feature with 
        'low', 'medium', 'high' values where low < medium < high can be passed as  
        ordinal_features = { 'column_name' : ['low', 'medium', 'high'] }. 


    high_cardinality_features: list of str, default = None
        When categorical features contains many levels, it can be compressed into fewer
        levels using this parameter. It takes a list of strings with column names that 
        are categorical.


    high_cardinality_method: str, default = 'frequency'
        Categorical features with high cardinality are replaced with the frequency of
        values in each level occurring in the training dataset. Other available method
        is 'clustering' which trains the K-Means clustering algorithm on the statistical
        attribute of the training data and replaces the original value of feature with the 
        cluster label. The number of clusters is determined by optimizing Calinski-Harabasz 
        and Silhouette criterion. 


    numeric_features: list of str, default = None
        If the inferred data types are not correct or the silent param is set to True,
        numeric_features param can be used to overwrite or define the data types. 
        It takes a list of strings with column names that are numeric.


    numeric_imputation: str, default = 'mean'
        Missing values in numeric features are imputed with 'mean' value of the feature 
        in the training dataset. The other available option is 'median' or 'zero'.


    numeric_iterative_imputer: str, default = 'lightgbm'
        Estimator for iterative imputation of missing values in numeric features.
        Ignored when ``imputation_type`` is set to 'simple'. 


    date_features: list of str, default = None
        If the inferred data types are not correct or the silent param is set to True,
        date_features param can be used to overwrite or define the data types. It takes 
        a list of strings with column names that are DateTime.


    ignore_features: list of str, default = None
        ignore_features param can be used to ignore features during model training.
        It takes a list of strings with column names that are to be ignored.


    normalize: bool, default = False
        When set to True, it transforms the features by scaling them to a given
        range. Type of scaling is defined by the ``normalize_method`` parameter.


    normalize_method: str, default = 'zscore'
        Defines the method for scaling. By default, normalize method is set to 'zscore'
        The standard zscore is calculated as z = (x - u) / s. Ignored when ``normalize`` 
        is not True. The other options are:
    
        - minmax: scales and translates each feature individually such that it is in 
          the range of 0 - 1.
        - maxabs: scales and translates each feature individually such that the 
          maximal absolute value of each feature will be 1.0. It does not 
          shift/center the data, and thus does not destroy any sparsity.
        - robust: scales and translates each feature according to the Interquartile 
          range. When the dataset contains outliers, robust scaler often gives 
          better results.


    transformation: bool, default = False
        When set to True, it applies the power transform to make data more Gaussian-like.
        Type of transformation is defined by the ``transformation_method`` parameter.


    transformation_method: str, default = 'yeo-johnson'
        Defines the method for transformation. By default, the transformation method is 
        set to 'yeo-johnson'. The other available option for transformation is 'quantile'. 
        Ignored when ``transformation`` is not True.

    
    handle_unknown_categorical: bool, default = True
        When set to True, unknown categorical levels in unseen data are replaced by the
        most or least frequent level as learned in the training dataset. 


    unknown_categorical_method: str, default = 'least_frequent'
        Method used to replace unknown categorical levels in unseen data. Method can be
        set to 'least_frequent' or 'most_frequent'.


    pca: bool, default = False
        When set to True, dimensionality reduction is applied to project the data into 
        a lower dimensional space using the method defined in ``pca_method`` parameter. 
        

    pca_method: str, default = 'linear'
<<<<<<< HEAD
        Method with which to apply PCA. Possible values are:
            - 'linear': Uses Singular Value  Decomposition.
            - kernel: Dimensionality reduction through the use of RBF kernel.
            - incremental: Similar to 'linear', but more efficient for large datasets.
=======
        The 'linear' method performs uses Singular Value  Decomposition. Other options are:
        
        - kernel: dimensionality reduction through the use of RBF kernel.
        - incremental: replacement for 'linear' pca when the dataset is too large.
>>>>>>> ca5fb70b


    pca_components: int or float, default = 1.0
        Number of components to keep. If >1, it select that number of components.
        If <= 1, it selects that fraction of components from the original features.
        The value must must be smaller than the number of original features.
        Ignored when ``pca`` is not True.


    low_variance_threshold: float or None, default = 0
        Remove features with a training-set variance lower than the provided
        threshold. The default is to keep all features with non-zero variance,
        i.e. remove the features that have the same value in all samples. If
        None, skip this treansformation step.

    
    combine_rare_levels: bool, default = False
        When set to True, frequency percentile for levels in categorical features below 
        a certain threshold is combined into a single level.

    
    rare_level_threshold: float, default = 0.1
        Percentile distribution below which rare categories are combined. Ignored when
        ``combine_rare_levels`` is not True.

    
    bin_numeric_features: list of str, default = None
        To convert numeric features into categorical, bin_numeric_features parameter can 
        be used. It takes a list of strings with column names to be discretized. It does
        so by using 'sturges' rule to determine the number of clusters and then apply
        KMeans algorithm. Original values of the feature are then replaced by the
        cluster label.


    remove_multicollinearity: bool, default = False
        When set to True, features with the inter-correlations higher than the defined 
        threshold are removed. When two features are highly correlated with each other, 
        the feature that is less correlated with the target variable is removed. Only
        considers numeric features.

    multicollinearity_threshold: float, default = 0.9
        Threshold for correlated features. Ignored when ``remove_multicollinearity``
        is not True.

    
    remove_perfect_collinearity: bool, default = True
        When set to True, perfect collinearity (features with correlation = 1) is removed
        from the dataset, when two features are 100% correlated, one of it is randomly 
        removed from the dataset.


    group_features: list or list of list, default = None
        When the dataset contains features with related characteristics, group_features
        parameter can be used for feature extraction. It takes a list of strings with 
        column names that are related.

        
    group_names: list, default = None
        Group names to be used in naming new features. When the length of group_names 
        does not match with the length of ``group_features``, new features are named 
        sequentially group_1, group_2, etc. It is ignored when ``group_features`` is
        None.


    n_jobs: int, default = -1
        The number of jobs to run in parallel (for functions that supports parallel 
        processing) -1 means using all processors. To run all functions on single 
        processor set n_jobs to None.


    use_gpu: bool or str, default = False
        When set to True, it will use GPU for training with algorithms that support it, 
        and fall back to CPU if they are unavailable. When set to 'force', it will only
        use GPU-enabled algorithms and raise exceptions when they are unavailable. When 
        False, all algorithms are trained using CPU only.

        GPU enabled algorithms:

        - None at this moment. 


    custom_pipeline: (str, transformer), list of (str, transformer) or dict, default = None
        Addidiotnal custom transformers. If passed, they are applied to the
        pipeline last, after all the build-in transformers.


    html: bool, default = True
        When set to False, prevents runtime display of monitor. This must be set to False
        when the environment does not support IPython. For example, command line terminal,
        Databricks Notebook, Spyder and other similar IDEs. 


    session_id: int, default = None
        Controls the randomness of experiment. It is equivalent to 'random_state' in
        scikit-learn. When None, a pseudo random number is generated. This can be used 
        for later reproducibility of the entire experiment.


    system_log: bool or logging.Logger, default = True
        Whether to save the system logging file (as logs.log). If the input
        already is a logger object, that one is used instead.


    log_experiment: bool, default = False
        When set to True, all metrics and parameters are logged on the ``MLFlow`` server.


    experiment_name: str, default = None
        Name of the experiment for logging. Ignored when ``log_experiment`` is not True.


    log_plots: bool or list, default = False
        When set to True, certain plots are logged automatically in the ``MLFlow`` server. 
        To change the type of plots to be logged, pass a list containing plot IDs. Refer
        to documentation of ``plot_model``. Ignored when ``log_experiment`` is not True.


    log_profile: bool, default = False
        When set to True, data profile is logged on the ``MLflow`` server as a html file.
        Ignored when ``log_experiment`` is not True. 


    log_data: bool, default = False
        When set to True, dataset is logged on the ``MLflow`` server as a csv file.
        Ignored when ``log_experiment`` is not True.
        

    silent: bool, default = False
        Controls the confirmation input of data types when ``setup`` is executed. When
        executing in completely automated mode or on a remote kernel, this must be True.

    
    verbose: bool, default = True
        When set to False, Information grid is not printed.


    profile: bool, default = False
        When set to True, an interactive EDA report is displayed. 


    profile_kwargs: dict, default = {} (empty dict)
        Dictionary of arguments passed to the ProfileReport method used
        to create the EDA report. Ignored if ``profile`` is False.


    Returns:
        Global variables that can be changed using the ``set_config`` function.

    """

    exp = AnomalyExperiment()
    set_current_experiment(exp)
    return exp.setup(
        data=data,
        preprocess=preprocess,
        imputation_type=imputation_type,
        iterative_imputation_iters=iterative_imputation_iters,
        categorical_features=categorical_features,
        categorical_imputation=categorical_imputation,
        categorical_iterative_imputer=categorical_iterative_imputer,
        ordinal_features=ordinal_features,
        high_cardinality_features=high_cardinality_features,
        high_cardinality_method=high_cardinality_method,
        numeric_features=numeric_features,
        numeric_imputation=numeric_imputation,
        numeric_iterative_imputer=numeric_iterative_imputer,
        date_features=date_features,
        ignore_features=ignore_features,
        normalize=normalize,
        normalize_method=normalize_method,
        transformation=transformation,
        transformation_method=transformation_method,
        handle_unknown_categorical=handle_unknown_categorical,
        unknown_categorical_method=unknown_categorical_method,
        pca=pca,
        pca_method=pca_method,
        pca_components=pca_components,
        low_variance_threshold=low_variance_threshold,
        combine_rare_levels=combine_rare_levels,
        rare_level_threshold=rare_level_threshold,
        bin_numeric_features=bin_numeric_features,
        remove_multicollinearity=remove_multicollinearity,
        multicollinearity_threshold=multicollinearity_threshold,
        remove_perfect_collinearity=remove_perfect_collinearity,
        group_features=group_features,
        group_names=group_names,
        n_jobs=n_jobs,
        use_gpu=use_gpu,
        custom_pipeline=custom_pipeline,
        html=html,
        session_id=session_id,
        system_log=system_log,
        log_experiment=log_experiment,
        experiment_name=experiment_name,
        log_plots=log_plots,
        log_profile=log_profile,
        log_data=log_data,
        silent=silent,
        verbose=verbose,
        profile=profile,
        profile_kwargs=profile_kwargs,
    )


@check_if_global_is_not_none(globals(), _CURRENT_EXPERIMENT_DECORATOR_DICT)
def create_model(
    model: Union[str, Any],
    fraction: float = 0.05,
    verbose: bool = True,
    fit_kwargs: Optional[dict] = None,
    **kwargs,
):

    """
    This function trains a given model from the model library. All available
    models can be accessed using the ``models`` function. 
    

    Example
    -------
    >>> from pycaret.datasets import get_data
    >>> anomaly = get_data('anomaly')
    >>> from pycaret.anomaly import *
    >>> exp_name = setup(data = anomaly)
    >>> knn = create_model('knn')


    model: str or scikit-learn compatible object
        ID of an model available in the model library or pass an untrained 
        model object consistent with scikit-learn API. Estimators available  
        in the model library (ID - Name):

        * 'abod' - Angle-base Outlier Detection       
        * 'cluster' - Clustering-Based Local Outlier            
        * 'cof' - Connectivity-Based Outlier Factor                 
        * 'histogram' - Histogram-based Outlier Detection          
        * 'knn' - k-Nearest Neighbors Detector                       
        * 'lof' - Local Outlier Factor                            
        * 'svm' - One-class SVM detector                          
        * 'pca' - Principal Component Analysis                    
        * 'mcd' - Minimum Covariance Determinant                    
        * 'sod' - Subspace Outlier Detection                       
        * 'sos' - Stochastic Outlier Selection                       


    fraction: float, default = 0.05
        The amount of contamination of the data set, i.e. the proportion of 
        outliers in the data set. Used when fitting to define the threshold on 
        the decision function.


    verbose: bool, default = True
        Status update is not printed when verbose is set to False.


    fit_kwargs: dict, default = {} (empty dict)
        Dictionary of arguments passed to the fit method of the model.


    **kwargs: 
        Additional keyword arguments to pass to the estimator.


    Returns:
        Trained Model 

    """

    return _CURRENT_EXPERIMENT.create_model(
        estimator=model,
        fraction=fraction,
        fit_kwargs=fit_kwargs,
        verbose=verbose,
        **kwargs,
    )


@check_if_global_is_not_none(globals(), _CURRENT_EXPERIMENT_DECORATOR_DICT)
def assign_model(
    model, transformation: bool = False, score: bool = True, verbose: bool = True
) -> pd.DataFrame:

    """
    This function assigns anomaly labels to the dataset for a given model. 
    (1 = outlier, 0 = inlier).


    Example
    -------
    >>> from pycaret.datasets import get_data
    >>> anomaly = get_data('anomaly')
    >>> from pycaret.anomaly import *
    >>> exp_name = setup(data = anomaly)
    >>> knn = create_model('knn')
    >>> knn_df = assign_model(knn)


    model: scikit-learn compatible object
        Trained model object


    transformation: bool, default = False
        Whether to apply anomaly labels on the transformed dataset. 
    
    
    score: bool, default = True
        Whether to show outlier score or not. 


    verbose: bool, default = True
        Status update is not printed when verbose is set to False.
        

    Returns:
        pandas.DataFrame
  
    """
    return _CURRENT_EXPERIMENT.assign_model(
        model, transformation=transformation, score=score, verbose=verbose
    )


@check_if_global_is_not_none(globals(), _CURRENT_EXPERIMENT_DECORATOR_DICT)
def plot_model(
    model,
    plot: str = "tsne",
    feature: Optional[str] = None,
    label: bool = False,
    scale: float = 1,
    save: bool = False,
    display_format: Optional[str] = None,
):

    """
    This function analyzes the performance of a trained model.


    Example
    -------
    >>> from pycaret.datasets import get_data
    >>> anomaly = get_data('anomaly')
    >>> from pycaret.anomaly import *
    >>> exp_name = setup(data = anomaly)
    >>> knn = create_model('knn')
    >>> plot_model(knn, plot = 'tsne')


    model: scikit-learn compatible object
        Trained Model Object


    plot: str, default = 'tsne'
        List of available plots (ID - Name):
        
        * 'tsne' - t-SNE (3d) Dimension Plot
        * 'umap' - UMAP Dimensionality Plot


    feature: str, default = None
        Feature to be used as a hoverover tooltip and/or label when the ``label`` 
        param is set to True. When feature is None, first column of the dataset 
        is used.
        

    label: bool, default = False
        Name of column to be used as data labels. 


    scale: float, default = 1
        The resolution scale of the figure.


    save: bool, default = False
        When set to True, plot is saved in the current working directory.


    display_format: str, default = None
        To display plots in Streamlit (https://www.streamlit.io/), set this to 'streamlit'.
        Currently, not all plots are supported.


    Returns:
        None

    """
    return _CURRENT_EXPERIMENT.plot_model(
        model,
        plot=plot,
        feature_name=feature,
        label=label,
        scale=scale,
        save=save,
        display_format=display_format,
    )


@check_if_global_is_not_none(globals(), _CURRENT_EXPERIMENT_DECORATOR_DICT)
def evaluate_model(
    model, feature: Optional[str] = None, fit_kwargs: Optional[dict] = None,
):

    """
    This function displays a user interface for analyzing performance of a trained
    model. It calls the ``plot_model`` function internally. 
    

    Example
    -------
    >>> from pycaret.datasets import get_data
    >>> anomaly = get_data('anomaly')
    >>> from pycaret.anomaly import *
    >>> exp_name = setup(data = anomaly)
    >>> knn = create_model('knn')
    >>> evaluate_model(knn)
    

    model: scikit-learn compatible object
        Trained model object


    feature: str, default = None
        Feature to be used as a hoverover tooltip and/or label when the ``label`` 
        param is set to True. When feature is None, first column of the dataset 
        is used by default.


    fit_kwargs: dict, default = {} (empty dict)
        Dictionary of arguments passed to the fit method of the model.

    Returns:
        None


    Warnings
    --------
    -   This function only works in IPython enabled Notebook. 

    """

    return _CURRENT_EXPERIMENT.evaluate_model(
        estimator=model, feature_name=feature, fit_kwargs=fit_kwargs
    )


@check_if_global_is_not_none(globals(), _CURRENT_EXPERIMENT_DECORATOR_DICT)
def tune_model(
    model,
    supervised_target: str,
    supervised_type: Optional[str] = None,
    supervised_estimator: Union[str, Any] = "lr",
    method: str = "drop",
    optimize: Optional[str] = None,
    custom_grid: Optional[List[int]] = None,
    fold: int = 10,
    fit_kwargs: Optional[dict] = None,
    groups: Optional[Union[str, Any]] = None,
    round: int = 4,
    verbose: bool = True,
):

    """
    This function tunes the ``fraction`` parameter of a given model.

    
    Example
    -------
    >>> from pycaret.datasets import get_data
    >>> juice = get_data('juice')
    >>> from pycaret.anomaly import *
    >>> exp_name = setup(data = juice)
    >>> tuned_knn = tune_model(model = 'knn', supervised_target = 'Purchase') 
    
    
    model: str
        ID of an model available in the model library. Models that can be
        tuned in this function (ID - Model):

        * 'abod' - Angle-base Outlier Detection       
        * 'cluster' - Clustering-Based Local Outlier            
        * 'cof' - Connectivity-Based Outlier Factor                 
        * 'histogram' - Histogram-based Outlier Detection          
        * 'knn' - k-Nearest Neighbors Detector                       
        * 'lof' - Local Outlier Factor                            
        * 'svm' - One-class SVM detector                          
        * 'pca' - Principal Component Analysis                    
        * 'mcd' - Minimum Covariance Determinant                    
        * 'sod' - Subspace Outlier Detection                       
        * 'sos' - Stochastic Outlier Selection    
    

    supervised_target: str
        Name of the target column containing labels.


    supervised_type: str, default = None
        Type of task. 'classification' or 'regression'. Automatically inferred
        when None.


    supervised_estimator: str, default = None
        Classification (ID - Name):
            * 'lr' - Logistic Regression (Default)            
            * 'knn' - K Nearest Neighbour             
            * 'nb' - Naive Bayes                                 
            * 'dt' - Decision Tree Classifier                           
            * 'svm' - SVM - Linear Kernel             	            
            * 'rbfsvm' - SVM - Radial Kernel                            
            * 'gpc' - Gaussian Process Classifier                       
            * 'mlp' - Multi Level Perceptron                            
            * 'ridge' - Ridge Classifier                
            * 'rf' - Random Forest Classifier                           
            * 'qda' - Quadratic Discriminant Analysis                   
            * 'ada' - Ada Boost Classifier                             
            * 'gbc' - Gradient Boosting Classifier                              
            * 'lda' - Linear Discriminant Analysis                      
            * 'et' - Extra Trees Classifier                             
            * 'xgboost' - Extreme Gradient Boosting                     
            * 'lightgbm' - Light Gradient Boosting                       
            * 'catboost' - CatBoost Classifier             
        
        Regression (ID - Name):
            * 'lr' - Linear Regression (Default)                               
            * 'lasso' - Lasso Regression              
            * 'ridge' - Ridge Regression              
            * 'en' - Elastic Net                   
            * 'lar' - Least Angle Regression                
            * 'llar' - Lasso Least Angle Regression                     
            * 'omp' - Orthogonal Matching Pursuit                        
            * 'br' - Bayesian Ridge                                   
            * 'ard' - Automatic Relevance Determ.                     
            * 'par' - Passive Aggressive Regressor                      
            * 'ransac' - Random Sample Consensus              
            * 'tr' - TheilSen Regressor                               
            * 'huber' - Huber Regressor                                              
            * 'kr' - Kernel Ridge                                                       
            * 'svm' - Support Vector Machine                                   
            * 'knn' - K Neighbors Regressor                                    
            * 'dt' - Decision Tree                                                     
            * 'rf' - Random Forest                                                     
            * 'et' - Extra Trees Regressor                                     
            * 'ada' - AdaBoost Regressor                                               
            * 'gbr' - Gradient Boosting                                            
            * 'mlp' - Multi Level Perceptron                                  
            * 'xgboost' - Extreme Gradient Boosting                                   
            * 'lightgbm' - Light Gradient Boosting                           
            * 'catboost' - CatBoost Regressor                   


    method: str, default = 'drop'
        When method set to drop, it will drop the outliers from training dataset. 
        When 'surrogate', it uses decision function and label as a feature during 
        training.
    
    
    optimize: str, default = None
        For Classification tasks:
            Accuracy, AUC, Recall, Precision, F1, Kappa (default = 'Accuracy')
        
        For Regression tasks:
            MAE, MSE, RMSE, R2, RMSLE, MAPE (default = 'R2')

    
    custom_grid: list, default = None
        By default, a pre-defined list of fraction values is iterated over to 
        optimize the supervised objective. To overwrite default iteration,
        pass a list of fraction value to iterate over in custom_grid param.
    

    fold: int, default = 10
        Number of folds to be used in Kfold CV. Must be at least 2. 


    verbose: bool, default = True
        Status update is not printed when verbose is set to False.


    Returns:
        Trained Model with optimized ``fraction`` parameter.
          
    """

    return _CURRENT_EXPERIMENT.tune_model(
        model=model,
        supervised_target=supervised_target,
        supervised_type=supervised_type,
        supervised_estimator=supervised_estimator,
        method=method,
        optimize=optimize,
        custom_grid=custom_grid,
        fold=fold,
        fit_kwargs=fit_kwargs,
        groups=groups,
        round=round,
        verbose=verbose,
    )


@check_if_global_is_not_none(globals(), _CURRENT_EXPERIMENT_DECORATOR_DICT)
def predict_model(model, data: pd.DataFrame) -> pd.DataFrame:

    """
    This function generates anomaly labels on using a trained model.
    

    Example
    -------
    >>> from pycaret.datasets import get_data
    >>> anomaly = get_data('anomaly')
    >>> from pycaret.anomaly import *
    >>> exp_name = setup(data = anomaly)
    >>> knn = create_model('knn')
    >>> knn_predictions = predict_model(model = knn, data = unseen_data)
        

    model: scikit-learn compatible object
        Trained Model Object.
    

    data : pandas.DataFrame
        Shape (n_samples, n_features) where n_samples is the number of samples and 
        n_features is the number of features.


    Returns:
        pandas.DataFrame
              
    
    Warnings
    --------
    - The behavior of the predict_model is changed in version 2.1 without backward compatibility.
      As such, the pipelines trained using the version (<= 2.0), may not work for inference 
      with version >= 2.1. You can either retrain your models with a newer version or downgrade
      the version for inference.


    """

    return _CURRENT_EXPERIMENT.predict_model(estimator=model, data=data)


@check_if_global_is_not_none(globals(), _CURRENT_EXPERIMENT_DECORATOR_DICT)
def deploy_model(
    model, model_name: str, authentication: dict, platform: str = "aws",
):

    """
    This function deploys the transformation pipeline and trained model on cloud.


    Example
    -------
    >>> from pycaret.datasets import get_data
    >>> anomaly = get_data('anomaly')
    >>> from pycaret.anomaly import *
    >>> exp_name = setup(data = anomaly)
    >>> knn = create_model('knn')
    >>> # sets appropriate credentials for the platform as environment variables
    >>> import os
    >>> os.environ["AWS_ACCESS_KEY_ID"] = str("foo")
    >>> os.environ["AWS_SECRET_ACCESS_KEY"] = str("bar")
    >>> deploy_model(model = knn, model_name = 'knn-for-deployment', platform = 'aws', authentication = {'bucket' : 'S3-bucket-name'})


    Amazon Web Service (AWS) users:
        To deploy a model on AWS S3 ('aws'), the credentials have to be passed. The easiest way is to use environment
        variables in your local environment. Following information from the IAM portal of amazon console account
        are required:

        - AWS Access Key ID
        - AWS Secret Key Access


        More info: https://boto3.amazonaws.com/v1/documentation/api/latest/guide/credentials.html#environment-variables


    Google Cloud Platform (GCP) users:
        To deploy a model on Google Cloud Platform ('gcp'), project must be created
        using command line or GCP console. Once project is created, you must create
        a service account and download the service account key as a JSON file to set
        environment variables in your local environment.

        More info: https://cloud.google.com/docs/authentication/production


    Microsoft Azure (Azure) users:
        To deploy a model on Microsoft Azure ('azure'), environment variables for connection
        string must be set in your local environment. Go to settings of storage account on
        Azure portal to access the connection string required.

        - AZURE_STORAGE_CONNECTION_STRING (required as environment variable)

        More info: https://docs.microsoft.com/en-us/azure/storage/blobs/storage-quickstart-blobs-python?toc=%2Fpython%2Fazure%2FTOC.json


    model: scikit-learn compatible object
        Trained model object


    model_name: str
        Name of model.


    authentication: dict
        Dictionary of applicable authentication tokens.

        When platform = 'aws':
        {'bucket' : 'S3-bucket-name'}

        When platform = 'gcp':
        {'project': 'gcp-project-name', 'bucket' : 'gcp-bucket-name'}

        When platform = 'azure':
        {'container': 'azure-container-name'}


    platform: str, default = 'aws'
        Name of the platform. Currently supported platforms: 'aws', 'gcp' and 'azure'.
    

    Returns:
        None

    """

    return _CURRENT_EXPERIMENT.deploy_model(
        model=model,
        model_name=model_name,
        authentication=authentication,
        platform=platform,
    )


@check_if_global_is_not_none(globals(), _CURRENT_EXPERIMENT_DECORATOR_DICT)
def save_model(
    model, model_name: str, model_only: bool = False, verbose: bool = True, **kwargs
):

    """
    This function saves the transformation pipeline and trained model object 
    into the current working directory as a pickle file for later use. 
    

    Example
    -------
    >>> from pycaret.datasets import get_data
    >>> anomaly = get_data('anomaly')
    >>> from pycaret.anomaly import *
    >>> exp_name = setup(data = anomaly)
    >>> knn = create_model('knn')
    >>> save_model(knn, 'saved_knn_model')
    

    model: scikit-learn compatible object
        Trained model object
    

    model_name: str
        Name of the model.
    

    model_only: bool, default = False
        When set to True, only trained model object is saved instead of the 
        entire pipeline.


    verbose: bool, default = True
        Success message is not printed when verbose is set to False.


    **kwargs: 
        Additional keyword arguments to pass to joblib.dump().


    Returns:
        Tuple of the model object and the filename.

    """

    return _CURRENT_EXPERIMENT.save_model(
        model=model,
        model_name=model_name,
        model_only=model_only,
        verbose=verbose,
        **kwargs,
    )


@check_if_global_is_not_none(globals(), _CURRENT_EXPERIMENT_DECORATOR_DICT)
def load_model(
    model_name,
    platform: Optional[str] = None,
    authentication: Optional[Dict[str, str]] = None,
    verbose: bool = True,
):

    """
    This function loads a previously saved pipeline.
    

    Example
    -------
    >>> from pycaret.anomaly import load_model
    >>> saved_knn = load_model('saved_knn_model')
    

    model_name: str
        Name of the model.
      

    platform: str, default = None
        Name of the cloud platform. Currently supported platforms: 
        'aws', 'gcp' and 'azure'.
    

    authentication: dict, default = None
        dictionary of applicable authentication tokens.

        when platform = 'aws':
        {'bucket' : 'S3-bucket-name'}

        when platform = 'gcp':
        {'project': 'gcp-project-name', 'bucket' : 'gcp-bucket-name'}

        when platform = 'azure':
        {'container': 'azure-container-name'}
    

    verbose: bool, default = True
        Success message is not printed when verbose is set to False.


    Returns:
        Trained Model

    """

    return _CURRENT_EXPERIMENT.load_model(
        model_name=model_name,
        platform=platform,
        authentication=authentication,
        verbose=verbose,
    )


@check_if_global_is_not_none(globals(), _CURRENT_EXPERIMENT_DECORATOR_DICT)
def models(internal: bool = False, raise_errors: bool = True,) -> pd.DataFrame:

    """
    Returns table of models available in the model library.


    Example
    -------
    >>> from pycaret.datasets import get_data
    >>> anomaly = get_data('anomaly')
    >>> from pycaret.anomaly import *
    >>> exp_name = setup(data = anomaly)
    >>> all_models = models()


    internal: bool, default = False
        If True, will return extra columns and rows used internally.


    raise_errors: bool, default = True
        If False, will suppress all exceptions, ignoring models
        that couldn't be created.


    Returns:
        pandas.DataFrame

    """
    return _CURRENT_EXPERIMENT.models(internal=internal, raise_errors=raise_errors)


@check_if_global_is_not_none(globals(), _CURRENT_EXPERIMENT_DECORATOR_DICT)
def get_logs(experiment_name: Optional[str] = None, save: bool = False) -> pd.DataFrame:

    """
    Returns a table of experiment logs. Only works when ``log_experiment``
    is True when initializing the ``setup`` function.


    Example
    -------
    >>> from pycaret.datasets import get_data
    >>> anomaly = get_data('anomaly')
    >>> from pycaret.anomaly import *
    >>> exp_name = setup(data = anomaly,  log_experiment = True) 
    >>> knn = create_model('knn')
    >>> exp_logs = get_logs()


    experiment_name: str, default = None
        When None current active run is used.


    save: bool, default = False
        When set to True, csv file is saved in current working directory.


    Returns:
        pandas.DataFrame

    """

    return _CURRENT_EXPERIMENT.get_logs(experiment_name=experiment_name, save=save)


@check_if_global_is_not_none(globals(), _CURRENT_EXPERIMENT_DECORATOR_DICT)
def get_config(variable: str):

    """
    This function retrieves the global variables created when initializing the 
    ``setup`` function. Following variables are accessible:

    - X: Transformed dataset (X)
    - data_before_preprocess: data before preprocessing
    - seed: random state set through session_id
    - prep_pipe: Transformation pipeline configured through setup
    - n_jobs_param: n_jobs parameter used in model training
    - html_param: html_param configured through setup
    - create_model_container: results grid storage container
    - master_model_container: model storage container
    - display_container: results display container
    - exp_name_log: Name of experiment set through setup
    - logging_param: log_experiment param set through setup
    - log_plots_param: log_plots param set through setup
    - USI: Unique session ID parameter set through setup
    - gpu_param: use_gpu param configured through setup


    Example
    -------
    >>> from pycaret.datasets import get_data
    >>> anomaly = get_data('anomaly')
    >>> from pycaret.anomaly import *
    >>> exp_name = setup(data = anomaly)
    >>> X = get_config('X') 


    Returns:
        Global variable

    """

    return _CURRENT_EXPERIMENT.get_config(variable=variable)


@check_if_global_is_not_none(globals(), _CURRENT_EXPERIMENT_DECORATOR_DICT)
def set_config(variable: str, value):

    """
    This function resets the global variables. Following variables are 
    accessible:

    - X: Transformed dataset (X)
    - data_before_preprocess: data before preprocessing
    - seed: random state set through session_id
    - prep_pipe: Transformation pipeline configured through setup
    - n_jobs_param: n_jobs parameter used in model training
    - html_param: html_param configured through setup
    - create_model_container: results grid storage container
    - master_model_container: model storage container
    - display_container: results display container
    - exp_name_log: Name of experiment set through setup
    - logging_param: log_experiment param set through setup
    - log_plots_param: log_plots param set through setup
    - USI: Unique session ID parameter set through setup
    - gpu_param: use_gpu param configured through setup


    Example
    -------
    >>> from pycaret.datasets import get_data
    >>> anomaly = get_data('anomaly')
    >>> from pycaret.anomaly import *
    >>> exp_name = setup(data = anomaly)
    >>> set_config('seed', 123) 


    Returns:
        None

    """

    return _CURRENT_EXPERIMENT.set_config(variable=variable, value=value)


@check_if_global_is_not_none(globals(), _CURRENT_EXPERIMENT_DECORATOR_DICT)
def save_config(file_name: str):

    """
    This function save all global variables to a pickle file, allowing to
    later resume without rerunning the ``setup``.


    Example
    -------
    >>> from pycaret.datasets import get_data
    >>> anomaly = get_data('anomaly')
    >>> from pycaret.anomaly import *
    >>> exp_name = setup(data = anomaly)
    >>> save_config('myvars.pkl') 


    Returns:
        None    

    """

    return _CURRENT_EXPERIMENT.save_config(file_name=file_name)


@check_if_global_is_not_none(globals(), _CURRENT_EXPERIMENT_DECORATOR_DICT)
def load_config(file_name: str):

    """
    This function loads global variables from a pickle file into Python
    environment.


    Example
    -------
    >>> from pycaret.anomaly import load_config
    >>> load_config('myvars.pkl') 
    

    Returns:
        Global variables

    """

    return _CURRENT_EXPERIMENT.load_config(file_name=file_name)


def get_outliers(
    data,
    model: Union[str, Any] = "knn",
    fraction: float = 0.05,
    fit_kwargs: Optional[dict] = None,
    preprocess: bool = True,
    imputation_type: str = "simple",
    iterative_imputation_iters: int = 5,
    categorical_features: Optional[List[str]] = None,
    categorical_imputation: str = "mode",
    categorical_iterative_imputer: Union[str, Any] = "lightgbm",
    ordinal_features: Optional[Dict[str, list]] = None,
    high_cardinality_features: Optional[List[str]] = None,
    high_cardinality_method: str = "frequency",
    numeric_features: Optional[List[str]] = None,
    numeric_imputation: str = "mean",  # method 'zero' added in pycaret==2.1
    numeric_iterative_imputer: Union[str, Any] = "lightgbm",
    date_features: Optional[List[str]] = None,
    ignore_features: Optional[List[str]] = None,
    normalize: bool = False,
    normalize_method: str = "zscore",
    transformation: bool = False,
    transformation_method: str = "yeo-johnson",
    handle_unknown_categorical: bool = True,
    unknown_categorical_method: str = "least_frequent",
    pca: bool = False,
    pca_method: str = "linear",
    pca_components: Union[int, float] = 1.0,
    low_variance_threshold: float = 0,
    combine_rare_levels: bool = False,
    rare_level_threshold: float = 0.10,
    bin_numeric_features: Optional[List[str]] = None,
    remove_multicollinearity: bool = False,
    multicollinearity_threshold: float = 0.9,
    remove_perfect_collinearity: bool = False,
    group_features: Optional[List[str]] = None,
    group_names: Optional[List[str]] = None,
    n_jobs: Optional[int] = -1,
    session_id: Optional[int] = None,
    system_log: Union[bool, logging.Logger] = True,
    log_experiment: bool = False,
    experiment_name: Optional[str] = None,
    log_plots: Union[bool, list] = False,
    log_profile: bool = False,
    log_data: bool = False,
    profile: bool = False,
    **kwargs,
) -> pd.DataFrame:

    """
    Callable from any external environment without requiring setup initialization.
    """
    exp = AnomalyExperiment()
    exp.setup(
        data=data,
        preprocess=preprocess,
        imputation_type=imputation_type,
        iterative_imputation_iters=iterative_imputation_iters,
        categorical_features=categorical_features,
        categorical_imputation=categorical_imputation,
        categorical_iterative_imputer=categorical_iterative_imputer,
        ordinal_features=ordinal_features,
        high_cardinality_features=high_cardinality_features,
        high_cardinality_method=high_cardinality_method,
        numeric_features=numeric_features,
        numeric_imputation=numeric_imputation,
        numeric_iterative_imputer=numeric_iterative_imputer,
        date_features=date_features,
        ignore_features=ignore_features,
        normalize=normalize,
        normalize_method=normalize_method,
        transformation=transformation,
        transformation_method=transformation_method,
        handle_unknown_categorical=handle_unknown_categorical,
        unknown_categorical_method=unknown_categorical_method,
        pca=pca,
        pca_method=pca_method,
        pca_components=pca_components,
        low_variance_threshold=low_variance_threshold,
        combine_rare_levels=combine_rare_levels,
        rare_level_threshold=rare_level_threshold,
        bin_numeric_features=bin_numeric_features,
        remove_multicollinearity=remove_multicollinearity,
        multicollinearity_threshold=multicollinearity_threshold,
        remove_perfect_collinearity=remove_perfect_collinearity,
        group_features=group_features,
        group_names=group_names,
        n_jobs=n_jobs,
        html=False,
        session_id=session_id,
        system_log=system_log,
        log_experiment=log_experiment,
        experiment_name=experiment_name,
        log_plots=log_plots,
        log_profile=log_profile,
        log_data=log_data,
        silent=True,
        verbose=False,
        profile=profile,
    )

    c = exp.create_model(
        model=model, fraction=fraction, fit_kwargs=fit_kwargs, verbose=False, **kwargs,
    )
    return exp.assign_model(c, verbose=False)


def set_current_experiment(experiment: AnomalyExperiment):
    global _CURRENT_EXPERIMENT

    if not isinstance(experiment, AnomalyExperiment):
        raise TypeError(
            f"experiment must be a PyCaret AnomalyExperiment object, got {type(experiment)}."
        )
    _CURRENT_EXPERIMENT = experiment<|MERGE_RESOLUTION|>--- conflicted
+++ resolved
@@ -221,17 +221,10 @@
         
 
     pca_method: str, default = 'linear'
-<<<<<<< HEAD
         Method with which to apply PCA. Possible values are:
             - 'linear': Uses Singular Value  Decomposition.
             - kernel: Dimensionality reduction through the use of RBF kernel.
             - incremental: Similar to 'linear', but more efficient for large datasets.
-=======
-        The 'linear' method performs uses Singular Value  Decomposition. Other options are:
-        
-        - kernel: dimensionality reduction through the use of RBF kernel.
-        - incremental: replacement for 'linear' pca when the dataset is too large.
->>>>>>> ca5fb70b
 
 
     pca_components: int or float, default = 1.0
