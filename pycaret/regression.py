--- conflicted
+++ resolved
@@ -750,14 +750,10 @@
         Score grid is not printed when verbose is set to False.
 
 
-<<<<<<< HEAD
     return_train_score: bool, default = False
         If not False, will evaluate the train value scores.
         Intended to be fed as an input from the user.
-    
-    
-=======
->>>>>>> 1ea3f7db
+
     Returns:
         Trained model or list of trained models, depending on the ``n_select`` param.
 
@@ -882,16 +878,12 @@
         Score grid is not printed when verbose is set to False.
 
 
-<<<<<<< HEAD
     return_train_score: bool, default = False
         If not False, will evaluate the train value scores.
         Intended to be fed as an input from the user.
 
 
     **kwargs: 
-=======
-    **kwargs:
->>>>>>> 1ea3f7db
         Additional keyword arguments to pass to the estimator.
 
 
@@ -985,13 +977,8 @@
         supported by the defined ``search_library``.
 
 
-<<<<<<< HEAD
     optimize: str, default = 'Test_R2'
         Metric name to be evaluated for hyperparameter tuning. It also accepts custom 
-=======
-    optimize: str, default = 'R2'
-        Metric name to be evaluated for hyperparameter tuning. It also accepts custom
->>>>>>> 1ea3f7db
         metrics that are added through the ``add_metric`` function.
 
 
@@ -1091,16 +1078,12 @@
         print more messages. Ignored when ``verbose`` param is False.
 
 
-<<<<<<< HEAD
     return_train_score: bool, default = False
         If not False, will evaluate the train value scores.
         Intended to be fed as an input from the user.
 
 
     **kwargs: 
-=======
-    **kwargs:
->>>>>>> 1ea3f7db
         Additional keyword arguments to pass to the optimizer.
 
 
@@ -1196,18 +1179,13 @@
          Number of decimal places the metrics in the score grid will be rounded to.
 
 
-<<<<<<< HEAD
-    optimize: str, default = 'Test_R2'
-        Metric to compare for model selection when ``choose_better`` is True.
-=======
+     optimize: str, default = 'Test_R2'
+         Metric to compare for model selection when ``choose_better`` is True.
+        
+        
      choose_better: bool, default = False
          When set to True, the returned object is always better performing. The
          metric used for comparison is defined by the ``optimize`` parameter.
->>>>>>> 1ea3f7db
-
-
-     optimize: str, default = 'R2'
-         Metric to compare for model selection when ``choose_better`` is True.
 
 
      fit_kwargs: dict, default = {} (empty dict)
@@ -1221,24 +1199,17 @@
          the column name in the dataset containing group labels.
 
 
-<<<<<<< HEAD
     return_train_score: bool, default = False
         If not False, will evaluate the train value scores.
         Intended to be fed as an input from the user.
 
 
-    Returns:
-        Trained Model
-      
-=======
      verbose: bool, default = True
          Score grid is not printed when verbose is set to False.
 
 
      Returns:
          Trained Model
-
->>>>>>> 1ea3f7db
     """
 
     return pycaret.internal.tabular.ensemble_model(
@@ -2128,15 +2099,12 @@
 
     use_holdout: bool, default = False
         When set to True, metrics are evaluated on holdout set instead of CV.
-
-<<<<<<< HEAD
+        
 
     return_train_score: bool, default = False
         If not False, will evaluate the train value scores.
         Intended to be fed as an input from the user.
-      
-=======
->>>>>>> 1ea3f7db
+
 
     Returns:
         Trained Model
