--- conflicted
+++ resolved
@@ -753,12 +753,8 @@
     return_train_score: bool, default = False
         If not False, will evaluate the train value scores.
         Intended to be fed as an input from the user.
-<<<<<<< HEAD
     
     
-=======
-
->>>>>>> 72dcbb66
     Returns:
         Trained model or list of trained models, depending on the ``n_select`` param.
 
@@ -1184,10 +1180,6 @@
          Number of decimal places the metrics in the score grid will be rounded to.
 
 
-<<<<<<< HEAD
-    optimize: str, default = 'Test_R2'
-        Metric to compare for model selection when ``choose_better`` is True.
-=======
      optimize: str, default = 'Test_R2'
          Metric to compare for model selection when ``choose_better`` is True.
         
@@ -1195,7 +1187,6 @@
      choose_better: bool, default = False
          When set to True, the returned object is always better performing. The
          metric used for comparison is defined by the ``optimize`` parameter.
->>>>>>> 72dcbb66
 
 
      fit_kwargs: dict, default = {} (empty dict)
@@ -1212,13 +1203,6 @@
     return_train_score: bool, default = False
         If not False, will evaluate the train value scores.
         Intended to be fed as an input from the user.
-<<<<<<< HEAD
-
-
-    Returns:
-        Trained Model
-      
-=======
 
 
      verbose: bool, default = True
@@ -1227,7 +1211,6 @@
 
      Returns:
          Trained Model
->>>>>>> 72dcbb66
     """
 
     return pycaret.internal.tabular.ensemble_model(
@@ -2117,11 +2100,6 @@
 
     use_holdout: bool, default = False
         When set to True, metrics are evaluated on holdout set instead of CV.
-        
-
-    return_train_score: bool, default = False
-        If not False, will evaluate the train value scores.
-        Intended to be fed as an input from the user.
 
 
     return_train_score: bool, default = False
