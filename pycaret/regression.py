# Module: Regression
# Author: Moez Ali <moez.ali@queensu.ca>
# License: MIT
# Release: PyCaret 2.2.0
# Last modified : 25/10/2020

import pandas as pd
import numpy as np

import pycaret.internal.tabular
from pycaret.internal.Display import Display, is_in_colab, enable_colab
from typing import List, Tuple, Any, Union, Optional, Dict
import warnings
from IPython.utils import io

from pycaret.internal.tabular import MLUsecase

warnings.filterwarnings("ignore")


def setup(
    data: pd.DataFrame,
    target: str,
    train_size: float = 0.7,
    test_data: Optional[pd.DataFrame] = None,
    preprocess: bool = True,
    imputation_type: str = "simple",
    iterative_imputation_iters: int = 5,
    categorical_features: Optional[List[str]] = None,
    categorical_imputation: str = "constant",
    categorical_iterative_imputer: Union[str, Any] = "lightgbm",
    ordinal_features: Optional[Dict[str, list]] = None,
    high_cardinality_features: Optional[List[str]] = None,
    high_cardinality_method: str = "frequency",
    numeric_features: Optional[List[str]] = None,
    numeric_imputation: str = "mean",
    numeric_iterative_imputer: Union[str, Any] = "lightgbm",
    date_features: Optional[List[str]] = None,
    ignore_features: Optional[List[str]] = None,
    normalize: bool = False,
    normalize_method: str = "zscore",
    transformation: bool = False,
    transformation_method: str = "yeo-johnson",
    handle_unknown_categorical: bool = True,
    unknown_categorical_method: str = "least_frequent",
    pca: bool = False,
    pca_method: str = "linear",
    pca_components: Optional[float] = None,
    ignore_low_variance: bool = False,
    combine_rare_levels: bool = False,
    rare_level_threshold: float = 0.10,
    bin_numeric_features: Optional[List[str]] = None,
    remove_outliers: bool = False,
    outliers_threshold: float = 0.05,
    remove_multicollinearity: bool = False,
    multicollinearity_threshold: float = 0.9,
    remove_perfect_collinearity: bool = True,
    create_clusters: bool = False,
    cluster_iter: int = 20,
    polynomial_features: bool = False,
    polynomial_degree: int = 2,
    trigonometry_features: bool = False,
    polynomial_threshold: float = 0.1,
    group_features: Optional[List[str]] = None,
    group_names: Optional[List[str]] = None,
    feature_selection: bool = False,
    feature_selection_threshold: float = 0.8,
    feature_selection_method: str = "classic",
    feature_interaction: bool = False,
    feature_ratio: bool = False,
    interaction_threshold: float = 0.01,
    transform_target: bool = False,
    transform_target_method: str = "box-cox",
    data_split_shuffle: bool = True,
    data_split_stratify: Union[bool, List[str]] = False,
    fold_strategy: Union[str, Any] = "kfold",
    fold: int = 10,
    fold_shuffle: bool = False,
    fold_groups: Optional[Union[str, pd.DataFrame]] = None,
    n_jobs: Optional[int] = -1,
    use_gpu: bool = False,
    custom_pipeline: Union[
        Any, Tuple[str, Any], List[Any], List[Tuple[str, Any]]
    ] = None,
    html: bool = True,
    session_id: Optional[int] = None,
    log_experiment: bool = False,
    experiment_name: Optional[str] = None,
    log_plots: Union[bool, list] = False,
    log_profile: bool = False,
    log_data: bool = False,
    silent: bool = False,
    verbose: bool = True,
    profile: bool = False,
    profile_kwargs: Dict[str, Any] = None,
):
    """
    This function initializes the training environment and creates the transformation
    pipeline. Setup function must be called before executing any other function. It takes
    two mandatory parameters: ``data`` and ``target``. All the other parameters are
    optional.

    Example
    -------
    >>> from pycaret.datasets import get_data
    >>> boston = get_data('boston')
    >>> from pycaret.regression import *
    >>> exp_name = setup(data = boston,  target = 'medv')


    data : pandas.DataFrame
        Shape (n_samples, n_features), where n_samples is the number of samples and
        n_features is the number of features.


    target: str
        Name of the target column to be passed in as a string. The target variable can
        be either binary or multiclass.


    train_size: float, default = 0.7
        Proportion of the dataset to be used for training and validation. Should be
        between 0.0 and 1.0.


    test_data: pandas.DataFrame, default = None
        If not None, test_data is used as a hold-out set and ``train_size`` parameter is
        ignored. test_data must be labelled and the shape of data and test_data must
        match.


    preprocess: bool, default = True
        When set to False, no transformations are applied except for train_test_split
        and custom transformations passed in ``custom_pipeline`` param. Data must be
        ready for modeling (no missing values, no dates, categorical data encoding),
        when preprocess is set to False.


    imputation_type: str, default = 'simple'
        The type of imputation to use. Can be either 'simple' or 'iterative'.


    iterative_imputation_iters: int, default = 5
        Number of iterations. Ignored when ``imputation_type`` is not 'iterative'.


    categorical_features: list of str, default = None
        If the inferred data types are not correct or the silent param is set to True,
        categorical_features param can be used to overwrite or define the data types.
        It takes a list of strings with column names that are categorical.


    categorical_imputation: str, default = 'constant'
        Missing values in categorical features are imputed with a constant 'not_available'
        value. The other available option is 'mode'.


    categorical_iterative_imputer: str, default = 'lightgbm'
        Estimator for iterative imputation of missing values in categorical features.
        Ignored when ``imputation_type`` is not 'iterative'.


    ordinal_features: dict, default = None
        Encode categorical features as ordinal. For example, a categorical feature with
        'low', 'medium', 'high' values where low < medium < high can be passed as
        ordinal_features = { 'column_name' : ['low', 'medium', 'high'] }.


    high_cardinality_features: list of str, default = None
        When categorical features contains many levels, it can be compressed into fewer
        levels using this parameter. It takes a list of strings with column names that
        are categorical.


    high_cardinality_method: str, default = 'frequency'
        Categorical features with high cardinality are replaced with the frequency of
        values in each level occurring in the training dataset. Other available method
        is 'clustering' which trains the K-Means clustering algorithm on the statistical
        attribute of the training data and replaces the original value of feature with the
        cluster label. The number of clusters is determined by optimizing Calinski-Harabasz
        and Silhouette criterion.


    numeric_features: list of str, default = None
        If the inferred data types are not correct or the silent param is set to True,
        numeric_features param can be used to overwrite or define the data types.
        It takes a list of strings with column names that are numeric.


    numeric_imputation: str, default = 'mean'
        Missing values in numeric features are imputed with 'mean' value of the feature
        in the training dataset. The other available option is 'median' or 'zero'.


    numeric_iterative_imputer: str, default = 'lightgbm'
        Estimator for iterative imputation of missing values in numeric features.
        Ignored when ``imputation_type`` is set to 'simple'.


    date_features: list of str, default = None
        If the inferred data types are not correct or the silent param is set to True,
        date_features param can be used to overwrite or define the data types. It takes
        a list of strings with column names that are DateTime.


    ignore_features: list of str, default = None
        ignore_features param can be used to ignore features during model training.
        It takes a list of strings with column names that are to be ignored.


    normalize: bool, default = False
        When set to True, it transforms the numeric features by scaling them to a given
        range. Type of scaling is defined by the ``normalize_method`` parameter.


    normalize_method: str, default = 'zscore'
        Defines the method for scaling. By default, normalize method is set to 'zscore'
        The standard zscore is calculated as z = (x - u) / s. Ignored when ``normalize``
        is not True. The other options are:

        - minmax: scales and translates each feature individually such that it is in
          the range of 0 - 1.
        - maxabs: scales and translates each feature individually such that the
          maximal absolute value of each feature will be 1.0. It does not
          shift/center the data, and thus does not destroy any sparsity.
        - robust: scales and translates each feature according to the Interquartile
          range. When the dataset contains outliers, robust scaler often gives
          better results.


    transformation: bool, default = False
        When set to True, it applies the power transform to make data more Gaussian-like.
        Type of transformation is defined by the ``transformation_method`` parameter.


    transformation_method: str, default = 'yeo-johnson'
        Defines the method for transformation. By default, the transformation method is
        set to 'yeo-johnson'. The other available option for transformation is 'quantile'.
        Ignored when ``transformation`` is not True.


    handle_unknown_categorical: bool, default = True
        When set to True, unknown categorical levels in unseen data are replaced by the
        most or least frequent level as learned in the training dataset.


    unknown_categorical_method: str, default = 'least_frequent'
        Method used to replace unknown categorical levels in unseen data. Method can be
        set to 'least_frequent' or 'most_frequent'.


    pca: bool, default = False
        When set to True, dimensionality reduction is applied to project the data into
        a lower dimensional space using the method defined in ``pca_method`` parameter.


    pca_method: str, default = 'linear'
        The 'linear' method performs uses Singular Value  Decomposition. Other options are:

        - kernel: dimensionality reduction through the use of RBF kernel.
        - incremental: replacement for 'linear' pca when the dataset is too large.


    pca_components: int or float, default = None
        Number of components to keep. if pca_components is a float, it is treated as a
        target percentage for information retention. When pca_components is an integer
        it is treated as the number of features to be kept. pca_components must be less
        than the original number of features. Ignored when ``pca`` is not True.


    ignore_low_variance: bool, default = False
        When set to True, all categorical features with insignificant variances are
        removed from the data. The variance is calculated using the ratio of unique
        values to the number of samples, and the ratio of the most common value to the
        frequency of the second most common value.


    combine_rare_levels: bool, default = False
        When set to True, frequency percentile for levels in categorical features below
        a certain threshold is combined into a single level.


    rare_level_threshold: float, default = 0.1
        Percentile distribution below which rare categories are combined. Ignored when
        ``combine_rare_levels`` is not True.


    bin_numeric_features: list of str, default = None
        To convert numeric features into categorical, bin_numeric_features parameter can
        be used. It takes a list of strings with column names to be discretized. It does
        so by using 'sturges' rule to determine the number of clusters and then apply
        KMeans algorithm. Original values of the feature are then replaced by the
        cluster label.


    remove_outliers: bool, default = False
        When set to True, outliers from the training data are removed using the Singular
        Value Decomposition.


    outliers_threshold: float, default = 0.05
        The percentage outliers to be removed from the training dataset. Ignored when
        ``remove_outliers`` is not True.


    remove_multicollinearity: bool, default = False
        When set to True, features with the inter-correlations higher than the defined
        threshold are removed. When two features are highly correlated with each other,
        the feature that is less correlated with the target variable is removed. Only
        considers numeric features.


    multicollinearity_threshold: float, default = 0.9
        Threshold for correlated features. Ignored when ``remove_multicollinearity``
        is not True.


    remove_perfect_collinearity: bool, default = True
        When set to True, perfect collinearity (features with correlation = 1) is removed
        from the dataset, when two features are 100% correlated, one of it is randomly
        removed from the dataset.


    create_clusters: bool, default = False
        When set to True, an additional feature is created in training dataset where each
        instance is assigned to a cluster. The number of clusters is determined by
        optimizing Calinski-Harabasz and Silhouette criterion.


    cluster_iter: int, default = 20
        Number of iterations for creating cluster. Each iteration represents cluster
        size. Ignored when ``create_clusters`` is not True.


    polynomial_features: bool, default = False
        When set to True, new features are derived using existing numeric features.


    polynomial_degree: int, default = 2
        Degree of polynomial features. For example, if an input sample is two dimensional
        and of the form [a, b], the polynomial features with degree = 2 are:
        [1, a, b, a^2, ab, b^2]. Ignored when ``polynomial_features`` is not True.


    trigonometry_features: bool, default = False
        When set to True, new features are derived using existing numeric features.


    polynomial_threshold: float, default = 0.1
        When ``polynomial_features`` or ``trigonometry_features`` is True, new features
        are derived from the existing numeric features. This may sometimes result in too
        large feature space. polynomial_threshold parameter can be used to deal with this
        problem. It does so by using combination of Random Forest, AdaBoost and Linear
        correlation. All derived features that falls within the percentile distribution
        are kept and rest of the features are removed.


    group_features: list or list of list, default = None
        When the dataset contains features with related characteristics, group_features
        parameter can be used for feature extraction. It takes a list of strings with
        column names that are related.


    group_names: list, default = None
        Group names to be used in naming new features. When the length of group_names
        does not match with the length of ``group_features``, new features are named
        sequentially group_1, group_2, etc. It is ignored when ``group_features`` is
        None.


    feature_selection: bool, default = False
        When set to True, a subset of features are selected using a combination of
        various permutation importance techniques including Random Forest, Adaboost
        and Linear correlation with target variable. The size of the subset is
        dependent on the ``feature_selection_threshold`` parameter.


    feature_selection_threshold: float, default = 0.8
        Threshold value used for feature selection. When ``polynomial_features`` or
        ``feature_interaction`` is True, it is recommended to keep the threshold low
        to avoid large feature spaces. Setting a very low value may be efficient but
        could result in under-fitting.


    feature_selection_method: str, default = 'classic'
        Algorithm for feature selection. 'classic' method uses permutation feature
        importance techniques. Other possible value is 'boruta' which uses boruta
        algorithm for feature selection.


    feature_interaction: bool, default = False
        When set to True, new features are created by interacting (a * b) all the
        numeric variables in the dataset. This feature is not scalable and may not
        work as expected on datasets with large feature space.


    feature_ratio: bool, default = False
        When set to True, new features are created by calculating the ratios (a / b)
        between all numeric variables in the dataset. This feature is not scalable and
        may not work as expected on datasets with large feature space.


    interaction_threshold: bool, default = 0.01
        Similar to polynomial_threshold, It is used to compress a sparse matrix of newly
        created features through interaction. Features whose importance based on the
        combination  of  Random Forest, AdaBoost and Linear correlation falls within the
        percentile of the  defined threshold are kept in the dataset. Remaining features
        are dropped before further processing.


    transform_target: bool, default = False
        When set to True, target variable is transformed using the method defined in
        ``transform_target_method`` param. Target transformation is applied separately
        from feature transformations.


    transform_target_method: str, default = 'box-cox'
        'Box-cox' and 'yeo-johnson' methods are supported. Box-Cox requires input data to
        be strictly positive, while Yeo-Johnson supports both positive or negative data.
        When transform_target_method is 'box-cox' and target variable contains negative
        values, method is internally forced to 'yeo-johnson' to avoid exceptions.


    data_split_shuffle: bool, default = True
        When set to False, prevents shuffling of rows during 'train_test_split'.


    data_split_stratify: bool or list, default = False
        Controls stratification during 'train_test_split'. When set to True, will
        stratify by target column. To stratify on any other columns, pass a list of
        column names. Ignored when ``data_split_shuffle`` is False.


    fold_strategy: str or sklearn CV generator object, default = 'kfold'
        Choice of cross validation strategy. Possible values are:

        * 'kfold'
        * 'stratifiedkfold'
        * 'groupkfold'
        * 'timeseries'
        * a custom CV generator object compatible with scikit-learn.


    fold: int, default = 10
        Number of folds to be used in cross validation. Must be at least 2. This is
        a global setting that can be over-written at function level by using ``fold``
        parameter. Ignored when ``fold_strategy`` is a custom object.


    fold_shuffle: bool, default = False
        Controls the shuffle parameter of CV. Only applicable when ``fold_strategy``
        is 'kfold' or 'stratifiedkfold'. Ignored when ``fold_strategy`` is a custom
        object.


    fold_groups: str or array-like, with shape (n_samples,), default = None
        Optional group labels when 'GroupKFold' is used for the cross validation.
        It takes an array with shape (n_samples, ) where n_samples is the number
        of rows in the training dataset. When string is passed, it is interpreted
        as the column name in the dataset containing group labels.


    n_jobs: int, default = -1
        The number of jobs to run in parallel (for functions that supports parallel
        processing) -1 means using all processors. To run all functions on single
        processor set n_jobs to None.


    use_gpu: bool or str, default = False
        When set to True, it will use GPU for training with algorithms that support it,
        and fall back to CPU if they are unavailable. When set to 'force', it will only
        use GPU-enabled algorithms and raise exceptions when they are unavailable. When
        False, all algorithms are trained using CPU only.

        GPU enabled algorithms:

        - Extreme Gradient Boosting, requires no further installation

        - CatBoost Regressor, requires no further installation
          (GPU is only enabled when data > 50,000 rows)

        - Light Gradient Boosting Machine, requires GPU installation
          https://lightgbm.readthedocs.io/en/latest/GPU-Tutorial.html

        - Linear Regression, Lasso Regression, Ridge Regression, K Neighbors Regressor,
          Random Forest, Support Vector Regression, Elastic Net requires cuML >= 0.15
          https://github.com/rapidsai/cuml


    custom_pipeline: (str, transformer) or list of (str, transformer), default = None
        When passed, will append the custom transformers in the preprocessing pipeline
        and are applied on each CV fold separately and on the final fit. All the custom
        transformations are applied after 'train_test_split' and before pycaret's internal
        transformations.


    html: bool, default = True
        When set to False, prevents runtime display of monitor. This must be set to False
        when the environment does not support IPython. For example, command line terminal,
        Databricks Notebook, Spyder and other similar IDEs.


    session_id: int, default = None
        Controls the randomness of experiment. It is equivalent to 'random_state' in
        scikit-learn. When None, a pseudo random number is generated. This can be used
        for later reproducibility of the entire experiment.


    log_experiment: bool, default = False
        When set to True, all metrics and parameters are logged on the ``MLFlow`` server.


    experiment_name: str, default = None
        Name of the experiment for logging. Ignored when ``log_experiment`` is not True.


    log_plots: bool or list, default = False
        When set to True, certain plots are logged automatically in the ``MLFlow`` server.
        To change the type of plots to be logged, pass a list containing plot IDs. Refer
        to documentation of ``plot_model``. Ignored when ``log_experiment`` is not True.


    log_profile: bool, default = False
        When set to True, data profile is logged on the ``MLflow`` server as a html file.
        Ignored when ``log_experiment`` is not True.


    log_data: bool, default = False
        When set to True, dataset is logged on the ``MLflow`` server as a csv file.
        Ignored when ``log_experiment`` is not True.


    silent: bool, default = False
        Controls the confirmation input of data types when ``setup`` is executed. When
        executing in completely automated mode or on a remote kernel, this must be True.


    verbose: bool, default = True
        When set to False, Information grid is not printed.


    profile: bool, default = False
        When set to True, an interactive EDA report is displayed.


    profile_kwargs: dict, default = {} (empty dict)
        Dictionary of arguments passed to the ProfileReport method used
        to create the EDA report. Ignored if ``profile`` is False.


    Returns:
        Global variables that can be changed using the ``set_config`` function.

    """
    available_plots = {
        "parameter": "Hyperparameters",
        "residuals": "Residuals",
        "error": "Prediction Error",
        "cooks": "Cooks Distance",
        "rfe": "Feature Selection",
        "learning": "Learning Curve",
        "manifold": "Manifold Learning",
        "vc": "Validation Curve",
        "feature": "Feature Importance",
        "feature_all": "Feature Importance (All)",
        "tree": "Decision Tree",
        "residuals_interactive": "Interactive Residuals",
    }

    if log_plots == True:
        log_plots = ["residuals", "error", "feature"]

    return pycaret.internal.tabular.setup(
        ml_usecase="regression",
        available_plots=available_plots,
        data=data,
        target=target,
        train_size=train_size,
        test_data=test_data,
        preprocess=preprocess,
        imputation_type=imputation_type,
        iterative_imputation_iters=iterative_imputation_iters,
        categorical_features=categorical_features,
        categorical_imputation=categorical_imputation,
        categorical_iterative_imputer=categorical_iterative_imputer,
        ordinal_features=ordinal_features,
        high_cardinality_features=high_cardinality_features,
        high_cardinality_method=high_cardinality_method,
        numeric_features=numeric_features,
        numeric_imputation=numeric_imputation,
        numeric_iterative_imputer=numeric_iterative_imputer,
        date_features=date_features,
        ignore_features=ignore_features,
        normalize=normalize,
        normalize_method=normalize_method,
        transformation=transformation,
        transformation_method=transformation_method,
        handle_unknown_categorical=handle_unknown_categorical,
        unknown_categorical_method=unknown_categorical_method,
        pca=pca,
        pca_method=pca_method,
        pca_components=pca_components,
        ignore_low_variance=ignore_low_variance,
        combine_rare_levels=combine_rare_levels,
        rare_level_threshold=rare_level_threshold,
        bin_numeric_features=bin_numeric_features,
        remove_outliers=remove_outliers,
        outliers_threshold=outliers_threshold,
        remove_multicollinearity=remove_multicollinearity,
        multicollinearity_threshold=multicollinearity_threshold,
        remove_perfect_collinearity=remove_perfect_collinearity,
        create_clusters=create_clusters,
        cluster_iter=cluster_iter,
        polynomial_features=polynomial_features,
        polynomial_degree=polynomial_degree,
        trigonometry_features=trigonometry_features,
        polynomial_threshold=polynomial_threshold,
        group_features=group_features,
        group_names=group_names,
        feature_selection=feature_selection,
        feature_selection_threshold=feature_selection_threshold,
        feature_selection_method=feature_selection_method,
        feature_interaction=feature_interaction,
        feature_ratio=feature_ratio,
        interaction_threshold=interaction_threshold,
        transform_target=transform_target,
        transform_target_method=transform_target_method,
        data_split_shuffle=data_split_shuffle,
        data_split_stratify=data_split_stratify,
        fold_strategy=fold_strategy,
        fold=fold,
        fold_shuffle=fold_shuffle,
        fold_groups=fold_groups,
        n_jobs=n_jobs,
        use_gpu=use_gpu,
        custom_pipeline=custom_pipeline,
        html=html,
        session_id=session_id,
        log_experiment=log_experiment,
        experiment_name=experiment_name,
        log_plots=log_plots,
        log_profile=log_profile,
        log_data=log_data,
        silent=silent,
        verbose=verbose,
        profile=profile,
        profile_kwargs=profile_kwargs,
    )


def compare_models(
    include: Optional[List[Union[str, Any]]] = None,
    exclude: Optional[List[str]] = None,
    fold: Optional[Union[int, Any]] = None,
    round: int = 4,
    cross_validation: bool = True,
    sort: str = "Test_R2",
    n_select: int = 1,
    budget_time: Optional[float] = None,
    turbo: bool = True,
    errors: str = "ignore",
    fit_kwargs: Optional[dict] = None,
    groups: Optional[Union[str, Any]] = None,
    verbose: bool = True,
    return_train_score: bool = False,
):

    """
    This function trains and evaluates performance of all estimators available in the
    model library using cross validation. The output of this function is a score grid
    with average cross validated scores. Metrics evaluated during CV can be accessed
    using the ``get_metrics`` function. Custom metrics can be added or removed using
    ``add_metric`` and ``remove_metric`` function.


    Example
    --------
    >>> from pycaret.datasets import get_data
    >>> boston = get_data('boston')
    >>> from pycaret.regression import *
    >>> exp_name = setup(data = boston,  target = 'medv')
    >>> best_model = compare_models()


    include: list of str or scikit-learn compatible object, default = None
        To train and evaluate select models, list containing model ID or scikit-learn
        compatible object can be passed in include param. To see a list of all models
        available in the model library use the ``models`` function.


    exclude: list of str, default = None
        To omit certain models from training and evaluation, pass a list containing
        model id in the exclude parameter. To see a list of all models available
        in the model library use the ``models`` function.


    fold: int or scikit-learn compatible CV generator, default = None
        Controls cross-validation. If None, the CV generator in the ``fold_strategy``
        parameter of the ``setup`` function is used. When an integer is passed,
        it is interpreted as the 'n_splits' parameter of the CV generator in the
        ``setup`` function.


    round: int, default = 4
        Number of decimal places the metrics in the score grid will be rounded to.


    cross_validation: bool, default = True
        When set to False, metrics are evaluated on holdout set. ``fold`` param
        is ignored when cross_validation is set to False.


    sort: str, default = 'R2'
        The sort order of the score grid. It also accepts custom metrics that are
        added through the ``add_metric`` function.


    n_select: int, default = 1
        Number of top_n models to return. For example, to select top 3 models use
        n_select = 3.


    budget_time: int or float, default = None
        If not None, will terminate execution of the function after budget_time
        minutes have passed and return results up to that point.


    turbo: bool, default = True
        When set to True, it excludes estimators with longer training times. To
        see which algorithms are excluded use the ``models`` function.


    errors: str, default = 'ignore'
        When set to 'ignore', will skip the model with exceptions and continue.
        If 'raise', will break the function when exceptions are raised.


    fit_kwargs: dict, default = {} (empty dict)
        Dictionary of arguments passed to the fit method of the model.


    groups: str or array-like, with shape (n_samples,), default = None
        Optional group labels when 'GroupKFold' is used for the cross validation.
        It takes an array with shape (n_samples, ) where n_samples is the number
        of rows in the training dataset. When string is passed, it is interpreted
        as the column name in the dataset containing group labels.


    verbose: bool, default = True
        Score grid is not printed when verbose is set to False.


<<<<<<< HEAD
    return_train_score: bool, default = False
        If not False, will evaluate the train value scores.
        Intended to be fed as an input from the user.
    
    
=======
>>>>>>> cd17c2aa
    Returns:
        Trained model or list of trained models, depending on the ``n_select`` param.


    Warnings
    --------
    - Changing turbo parameter to False may result in very high training times with
      datasets exceeding 10,000 rows.

    - No models are logged in ``MLFlow`` when ``cross_validation`` parameter is False.

    """

    return pycaret.internal.tabular.compare_models(
        include=include,
        exclude=exclude,
        fold=fold,
        round=round,
        cross_validation=cross_validation,
        sort=sort,
        n_select=n_select,
        budget_time=budget_time,
        turbo=turbo,
        errors=errors,
        fit_kwargs=fit_kwargs,
        groups=groups,
        verbose=verbose,
        return_train_score=return_train_score,
    )


def create_model(
    estimator: Union[str, Any],
    fold: Optional[Union[int, Any]] = None,
    round: int = 4,
    cross_validation: bool = True,
    fit_kwargs: Optional[dict] = None,
    groups: Optional[Union[str, Any]] = None,
    verbose: bool = True,
    return_train_score: bool = False,
    **kwargs,
):

    """
    This function trains and evaluates the performance of a given estimator
    using cross validation. The output of this function is a score grid with
    CV scores by fold. Metrics evaluated during CV can be accessed using the
    ``get_metrics`` function. Custom metrics can be added or removed using
    ``add_metric`` and ``remove_metric`` function. All the available models
    can be accessed using the ``models`` function.


    Example
    -------
    >>> from pycaret.datasets import get_data
    >>> boston = get_data('boston')
    >>> from pycaret.regression import *
    >>> exp_name = setup(data = boston,  target = 'medv')
    >>> lr = create_model('lr')


    estimator: str or scikit-learn compatible object
        ID of an estimator available in model library or pass an untrained
        model object consistent with scikit-learn API. Estimators available
        in the model library (ID - Name):

        * 'lr' - Linear Regression
        * 'lasso' - Lasso Regression
        * 'ridge' - Ridge Regression
        * 'en' - Elastic Net
        * 'lar' - Least Angle Regression
        * 'llar' - Lasso Least Angle Regression
        * 'omp' - Orthogonal Matching Pursuit
        * 'br' - Bayesian Ridge
        * 'ard' - Automatic Relevance Determination
        * 'par' - Passive Aggressive Regressor
        * 'ransac' - Random Sample Consensus
        * 'tr' - TheilSen Regressor
        * 'huber' - Huber Regressor
        * 'kr' - Kernel Ridge
        * 'svm' - Support Vector Regression
        * 'knn' - K Neighbors Regressor
        * 'dt' - Decision Tree Regressor
        * 'rf' - Random Forest Regressor
        * 'et' - Extra Trees Regressor
        * 'ada' - AdaBoost Regressor
        * 'gbr' - Gradient Boosting Regressor
        * 'mlp' - MLP Regressor
        * 'xgboost' - Extreme Gradient Boosting
        * 'lightgbm' - Light Gradient Boosting Machine
        * 'catboost' - CatBoost Regressor


    fold: int or scikit-learn compatible CV generator, default = None
        Controls cross-validation. If None, the CV generator in the ``fold_strategy``
        parameter of the ``setup`` function is used. When an integer is passed,
        it is interpreted as the 'n_splits' parameter of the CV generator in the
        ``setup`` function.


    round: int, default = 4
        Number of decimal places the metrics in the score grid will be rounded to.


    cross_validation: bool, default = True
        When set to False, metrics are evaluated on holdout set. ``fold`` param
        is ignored when cross_validation is set to False.


    fit_kwargs: dict, default = {} (empty dict)
        Dictionary of arguments passed to the fit method of the model.


    groups: str or array-like, with shape (n_samples,), default = None
        Optional group labels when GroupKFold is used for the cross validation.
        It takes an array with shape (n_samples, ) where n_samples is the number
        of rows in training dataset. When string is passed, it is interpreted as
        the column name in the dataset containing group labels.


    verbose: bool, default = True
        Score grid is not printed when verbose is set to False.


<<<<<<< HEAD
    return_train_score: bool, default = False
        If not False, will evaluate the train value scores.
        Intended to be fed as an input from the user.


    **kwargs: 
=======
    **kwargs:
>>>>>>> cd17c2aa
        Additional keyword arguments to pass to the estimator.


    Returns:
        Trained Model


    Warnings
    --------
    - Models are not logged on the ``MLFlow`` server when ``cross_validation`` param
      is set to False.

    """

    return pycaret.internal.tabular.create_model_supervised(
        estimator=estimator,
        fold=fold,
        round=round,
        cross_validation=cross_validation,
        fit_kwargs=fit_kwargs,
        groups=groups,
        verbose=verbose,
        return_train_score=return_train_score,
        **kwargs,
    )


def tune_model(
    estimator,
    fold: Optional[Union[int, Any]] = None,
    round: int = 4,
    n_iter: int = 10,
    custom_grid: Optional[Union[Dict[str, list], Any]] = None,
    optimize: str = "Test_R2",
    custom_scorer=None,
    search_library: str = "scikit-learn",
    search_algorithm: Optional[str] = None,
    early_stopping: Any = False,
    early_stopping_max_iters: int = 10,
    choose_better: bool = False,
    fit_kwargs: Optional[dict] = None,
    groups: Optional[Union[str, Any]] = None,
    return_tuner: bool = False,
    verbose: bool = True,
    tuner_verbose: Union[int, bool] = True,
    return_train_score: bool = False,
    **kwargs,
):

    """
    This function tunes the hyperparameters of a given estimator. The output of
    this function is a score grid with CV scores by fold of the best selected
    model based on ``optimize`` parameter. Metrics evaluated during CV can be
    accessed using the ``get_metrics`` function. Custom metrics can be added
    or removed using ``add_metric`` and ``remove_metric`` function.


    Example
    -------
    >>> from pycaret.datasets import get_data
    >>> boston = get_data('boston')
    >>> from pycaret.regression import *
    >>> exp_name = setup(data = boston,  target = 'medv')
    >>> lr = create_model('lr')
    >>> tuned_lr = tune_model(lr)


    estimator: scikit-learn compatible object
        Trained model object


    fold: int or scikit-learn compatible CV generator, default = None
        Controls cross-validation. If None, the CV generator in the ``fold_strategy``
        parameter of the ``setup`` function is used. When an integer is passed,
        it is interpreted as the 'n_splits' parameter of the CV generator in the
        ``setup`` function.


    round: int, default = 4
        Number of decimal places the metrics in the score grid will be rounded to.


    n_iter: int, default = 10
        Number of iterations in the grid search. Increasing 'n_iter' may improve
        model performance but also increases the training time.


    custom_grid: dictionary, default = None
        To define custom search space for hyperparameters, pass a dictionary with
        parameter name and values to be iterated. Custom grids must be in a format
        supported by the defined ``search_library``.


<<<<<<< HEAD
    optimize: str, default = 'Test_R2'
        Metric name to be evaluated for hyperparameter tuning. It also accepts custom 
=======
    optimize: str, default = 'R2'
        Metric name to be evaluated for hyperparameter tuning. It also accepts custom
>>>>>>> cd17c2aa
        metrics that are added through the ``add_metric`` function.


    custom_scorer: object, default = None
        custom scoring strategy can be passed to tune hyperparameters of the model.
        It must be created using ``sklearn.make_scorer``. It is equivalent of adding
        custom metric using the ``add_metric`` function and passing the name of the
        custom metric in the ``optimize`` parameter.
        Will be deprecated in future.


    search_library: str, default = 'scikit-learn'
        The search library used for tuning hyperparameters. Possible values:

        - 'scikit-learn' - default, requires no further installation
            https://github.com/scikit-learn/scikit-learn

        - 'scikit-optimize' - ``pip install scikit-optimize``
            https://scikit-optimize.github.io/stable/

        - 'tune-sklearn' - ``pip install tune-sklearn ray[tune]``
            https://github.com/ray-project/tune-sklearn

        - 'optuna' - ``pip install optuna``
            https://optuna.org/


    search_algorithm: str, default = None
        The search algorithm depends on the ``search_library`` parameter.
        Some search algorithms require additional libraries to be installed.
        If None, will use search library-specific default algorithm.

        - 'scikit-learn' possible values:
            - 'random' : random grid search (default)
            - 'grid' : grid search

        - 'scikit-optimize' possible values:
            - 'bayesian' : Bayesian search (default)

        - 'tune-sklearn' possible values:
            - 'random' : random grid search (default)
            - 'grid' : grid search
            - 'bayesian' : ``pip install scikit-optimize``
            - 'hyperopt' : ``pip install hyperopt``
            - 'optuna' : ``pip install optuna``
            - 'bohb' : ``pip install hpbandster ConfigSpace``

        - 'optuna' possible values:
            - 'random' : randomized search
            - 'tpe' : Tree-structured Parzen Estimator search (default)


    early_stopping: bool or str or object, default = False
        Use early stopping to stop fitting to a hyperparameter configuration
        if it performs poorly. Ignored when ``search_library`` is scikit-learn,
        or if the estimator does not have 'partial_fit' attribute. If False or
        None, early stopping will not be used. Can be either an object accepted
        by the search library or one of the following:

        - 'asha' for Asynchronous Successive Halving Algorithm
        - 'hyperband' for Hyperband
        - 'median' for Median Stopping Rule
        - If False or None, early stopping will not be used.


    early_stopping_max_iters: int, default = 10
        Maximum number of epochs to run for each sampled configuration.
        Ignored if ``early_stopping`` is False or None.


    choose_better: bool, default = False
        When set to True, the returned object is always better performing. The
        metric used for comparison is defined by the ``optimize`` parameter.


    fit_kwargs: dict, default = {} (empty dict)
        Dictionary of arguments passed to the fit method of the tuner.


    groups: str or array-like, with shape (n_samples,), default = None
        Optional group labels when GroupKFold is used for the cross validation.
        It takes an array with shape (n_samples, ) where n_samples is the number
        of rows in training dataset. When string is passed, it is interpreted as
        the column name in the dataset containing group labels.


    return_tuner: bool, default = False
        When set to True, will return a tuple of (model, tuner_object).


    verbose: bool, default = True
        Score grid is not printed when verbose is set to False.


    tuner_verbose: bool or in, default = True
        If True or above 0, will print messages from the tuner. Higher values
        print more messages. Ignored when ``verbose`` param is False.


<<<<<<< HEAD
    return_train_score: bool, default = False
        If not False, will evaluate the train value scores.
        Intended to be fed as an input from the user.


    **kwargs: 
=======
    **kwargs:
>>>>>>> cd17c2aa
        Additional keyword arguments to pass to the optimizer.


    Returns:
        Trained Model and Optional Tuner Object when ``return_tuner`` is True.


    Warnings
    --------
    - Using 'grid' as ``search_algorithm`` may result in very long computation.
      Only recommended with smaller search spaces that can be defined in the
      ``custom_grid`` parameter.

    - ``search_library`` 'tune-sklearn' does not support GPU models.

    """

    return pycaret.internal.tabular.tune_model_supervised(
        estimator=estimator,
        fold=fold,
        round=round,
        n_iter=n_iter,
        custom_grid=custom_grid,
        optimize=optimize,
        custom_scorer=custom_scorer,
        search_library=search_library,
        search_algorithm=search_algorithm,
        early_stopping=early_stopping,
        early_stopping_max_iters=early_stopping_max_iters,
        choose_better=choose_better,
        fit_kwargs=fit_kwargs,
        groups=groups,
        return_tuner=return_tuner,
        verbose=verbose,
        tuner_verbose=tuner_verbose,
        return_train_score=return_train_score,
        **kwargs,
    )


def ensemble_model(
    estimator,
    method: str = "Bagging",
    fold: Optional[Union[int, Any]] = None,
    n_estimators: int = 10,
    round: int = 4,
    choose_better: bool = False,
    optimize: str = "Test_R2",
    fit_kwargs: Optional[dict] = None,
    groups: Optional[Union[str, Any]] = None,
    verbose: bool = True,
    return_train_score: bool = False,
) -> Any:

    """
     This function ensembles a given estimator. The output of this function is
     a score grid with CV scores by fold. Metrics evaluated during CV can be
     accessed using the ``get_metrics`` function. Custom metrics can be added
     or removed using ``add_metric`` and ``remove_metric`` function.


     Example
     --------
     >>> from pycaret.datasets import get_data
     >>> boston = get_data('boston')
     >>> from pycaret.regression import *
     >>> exp_name = setup(data = boston,  target = 'medv')
     >>> dt = create_model('dt')
     >>> bagged_dt = ensemble_model(dt, method = 'Bagging')


    estimator: scikit-learn compatible object
         Trained model object


     method: str, default = 'Bagging'
         Method for ensembling base estimator. It can be 'Bagging' or 'Boosting'.


     fold: int or scikit-learn compatible CV generator, default = None
         Controls cross-validation. If None, the CV generator in the ``fold_strategy``
         parameter of the ``setup`` function is used. When an integer is passed,
         it is interpreted as the 'n_splits' parameter of the CV generator in the
         ``setup`` function.


     n_estimators: int, default = 10
         The number of base estimators in the ensemble. In case of perfect fit, the
         learning procedure is stopped early.


     round: int, default = 4
         Number of decimal places the metrics in the score grid will be rounded to.


<<<<<<< HEAD
    optimize: str, default = 'Test_R2'
        Metric to compare for model selection when ``choose_better`` is True.
=======
     choose_better: bool, default = False
         When set to True, the returned object is always better performing. The
         metric used for comparison is defined by the ``optimize`` parameter.
>>>>>>> cd17c2aa


     optimize: str, default = 'R2'
         Metric to compare for model selection when ``choose_better`` is True.


     fit_kwargs: dict, default = {} (empty dict)
         Dictionary of arguments passed to the fit method of the model.


     groups: str or array-like, with shape (n_samples,), default = None
         Optional group labels when GroupKFold is used for the cross validation.
         It takes an array with shape (n_samples, ) where n_samples is the number
         of rows in training dataset. When string is passed, it is interpreted as
         the column name in the dataset containing group labels.


<<<<<<< HEAD
    return_train_score: bool, default = False
        If not False, will evaluate the train value scores.
        Intended to be fed as an input from the user.


    Returns:
        Trained Model
      
=======
     verbose: bool, default = True
         Score grid is not printed when verbose is set to False.


     Returns:
         Trained Model

>>>>>>> cd17c2aa
    """

    return pycaret.internal.tabular.ensemble_model(
        estimator=estimator,
        method=method,
        fold=fold,
        n_estimators=n_estimators,
        round=round,
        choose_better=choose_better,
        optimize=optimize,
        fit_kwargs=fit_kwargs,
        groups=groups,
        verbose=verbose,
        return_train_score=return_train_score,
    )


def blend_models(
    estimator_list: list,
    fold: Optional[Union[int, Any]] = None,
    round: int = 4,
    choose_better: bool = False,
    optimize: str = "Test_R2",
    weights: Optional[List[float]] = None,
    fit_kwargs: Optional[dict] = None,
    groups: Optional[Union[str, Any]] = None,
    verbose: bool = True,
    return_train_score: bool = False,
):

    """
    This function trains a Voting Regressor for select models passed in the
    ``estimator_list`` param. The output of this function is a score grid with
    CV scores by fold. Metrics evaluated during CV can be accessed using the
    ``get_metrics`` function. Custom metrics can be added or removed using
    ``add_metric`` and ``remove_metric`` function.


    Example
    --------
    >>> from pycaret.datasets import get_data
    >>> boston = get_data('boston')
    >>> from pycaret.regression import *
    >>> exp_name = setup(data = boston,  target = 'medv')
    >>> top3 = compare_models(n_select = 3)
    >>> blender = blend_models(top3)


    estimator_list: list of scikit-learn compatible objects
        List of trained model objects


    fold: int or scikit-learn compatible CV generator, default = None
        Controls cross-validation. If None, the CV generator in the ``fold_strategy``
        parameter of the ``setup`` function is used. When an integer is passed,
        it is interpreted as the 'n_splits' parameter of the CV generator in the
        ``setup`` function.


    round: int, default = 4
        Number of decimal places the metrics in the score grid will be rounded to.


    choose_better: bool, default = False
        When set to True, the returned object is always better performing. The
        metric used for comparison is defined by the ``optimize`` parameter.


    optimize: str, default = 'Test_R2'
        Metric to compare for model selection when ``choose_better`` is True.


    weights: list, default = None
        Sequence of weights (float or int) to weight the occurrences of predicted class
        labels (hard voting) or class probabilities before averaging (soft voting). Uses
        uniform weights when None.


    fit_kwargs: dict, default = {} (empty dict)
        Dictionary of arguments passed to the fit method of the model.


    groups: str or array-like, with shape (n_samples,), default = None
        Optional group labels when GroupKFold is used for the cross validation.
        It takes an array with shape (n_samples, ) where n_samples is the number
        of rows in training dataset. When string is passed, it is interpreted as
        the column name in the dataset containing group labels.


    verbose: bool, default = True
        Score grid is not printed when verbose is set to False.


    return_train_score: bool, default = False
        If not False, will evaluate the train value scores.
        Intended to be fed as an input from the user.


    Returns:
        Trained Model


    """

    return pycaret.internal.tabular.blend_models(
        estimator_list=estimator_list,
        fold=fold,
        round=round,
        choose_better=choose_better,
        optimize=optimize,
        method="auto",
        weights=weights,
        fit_kwargs=fit_kwargs,
        groups=groups,
        verbose=verbose,
        return_train_score=return_train_score,
    )


def stack_models(
    estimator_list: list,
    meta_model=None,
    meta_model_fold: Optional[Union[int, Any]] = 5,
    fold: Optional[Union[int, Any]] = None,
    round: int = 4,
    restack: bool = True,
    choose_better: bool = False,
    optimize: str = "Test_R2",
    fit_kwargs: Optional[dict] = None,
    groups: Optional[Union[str, Any]] = None,
    verbose: bool = True,
    return_train_score: bool = False,
):

    """
    This function trains a meta model over select estimators passed in
    the ``estimator_list`` parameter. The output of this function is a
    score grid with CV scores by fold. Metrics evaluated during CV can
    be accessed using the ``get_metrics`` function. Custom metrics
    can be added or removed using ``add_metric`` and ``remove_metric``
    function.


    Example
    --------
    >>> from pycaret.datasets import get_data
    >>> boston = get_data('boston')
    >>> from pycaret.regression import *
    >>> exp_name = setup(data = boston,  target = 'medv')
    >>> top3 = compare_models(n_select = 3)
    >>> stacker = stack_models(top3)


    estimator_list: list of scikit-learn compatible objects
        List of trained model objects


    meta_model: scikit-learn compatible object, default = None
        When None, Linear Regression is trained as a meta model.


    meta_model_fold: integer or scikit-learn compatible CV generator, default = 5
        Controls internal cross-validation. Can be an integer or a scikit-learn
        CV generator. If set to an integer, will use (Stratifed)KFold CV with
        that many folds. See scikit-learn documentation on Stacking for
        more details.


    fold: int or scikit-learn compatible CV generator, default = None
        Controls cross-validation. If None, the CV generator in the ``fold_strategy``
        parameter of the ``setup`` function is used. When an integer is passed,
        it is interpreted as the 'n_splits' parameter of the CV generator in the
        ``setup`` function.


    round: int, default = 4
        Number of decimal places the metrics in the score grid will be rounded to.


    restack: bool, default = True
        When set to False, only the predictions of estimators will be used as
        training data for the ``meta_model``.


    choose_better: bool, default = False
        When set to True, the returned object is always better performing. The
        metric used for comparison is defined by the ``optimize`` parameter.


    optimize: str, default = 'Test_R2'
        Metric to compare for model selection when ``choose_better`` is True.


    fit_kwargs: dict, default = {} (empty dict)
        Dictionary of arguments passed to the fit method of the model.


    groups: str or array-like, with shape (n_samples,), default = None
        Optional group labels when GroupKFold is used for the cross validation.
        It takes an array with shape (n_samples, ) where n_samples is the number
        of rows in training dataset. When string is passed, it is interpreted as
        the column name in the dataset containing group labels.


    verbose: bool, default = True
        Score grid is not printed when verbose is set to False.


    return_train_score: bool, default = False
        If not False, will evaluate the train value scores.
        Intended to be fed as an input from the user.


    Returns:
        Trained Model

    """

    return pycaret.internal.tabular.stack_models(
        estimator_list=estimator_list,
        meta_model=meta_model,
        meta_model_fold=meta_model_fold,
        fold=fold,
        round=round,
        method="auto",
        restack=restack,
        choose_better=choose_better,
        optimize=optimize,
        fit_kwargs=fit_kwargs,
        groups=groups,
        verbose=verbose,
        return_train_score=return_train_score,
    )


def plot_model(
    estimator,
    plot: str = "residuals",
    scale: float = 1,
    save: bool = False,
    fold: Optional[Union[int, Any]] = None,
    fit_kwargs: Optional[dict] = None,
    plot_kwargs: Optional[dict] = None,
    groups: Optional[Union[str, Any]] = None,
    use_train_data: bool = False,
    verbose: bool = True,
    display_format: Optional[str] = None,
) -> str:

    """
    This function analyzes the performance of a trained model on holdout set.
    It may require re-training the model in certain cases.


    Example
    --------
    >>> from pycaret.datasets import get_data
    >>> boston = get_data('boston')
    >>> from pycaret.regression import *
    >>> exp_name = setup(data = boston,  target = 'medv')
    >>> lr = create_model('lr')
    >>> plot_model(lr, plot = 'residual')


    estimator: scikit-learn compatible object
        Trained model object


    plot: str, default = 'residual'
        List of available plots (ID - Name):

        * 'residuals_interactive' - Interactive Residual plots
        * 'residuals' - Residuals Plot
        * 'error' - Prediction Error Plot
        * 'cooks' - Cooks Distance Plot
        * 'rfe' - Recursive Feat. Selection
        * 'learning' - Learning Curve
        * 'vc' - Validation Curve
        * 'manifold' - Manifold Learning
        * 'feature' - Feature Importance
        * 'feature_all' - Feature Importance (All)
        * 'parameter' - Model Hyperparameter
        * 'tree' - Decision Tree


    scale: float, default = 1
        The resolution scale of the figure.


    save: bool, default = False
        When set to True, plot is saved in the current working directory.


    fold: int or scikit-learn compatible CV generator, default = None
        Controls cross-validation. If None, the CV generator in the ``fold_strategy``
        parameter of the ``setup`` function is used. When an integer is passed,
        it is interpreted as the 'n_splits' parameter of the CV generator in the
        ``setup`` function.


    fit_kwargs: dict, default = {} (empty dict)
        Dictionary of arguments passed to the fit method of the model.


    plot_kwargs: dict, default = {} (empty dict)
        Dictionary of arguments passed to the visualizer class.


    groups: str or array-like, with shape (n_samples,), default = None
        Optional group labels when GroupKFold is used for the cross validation.
        It takes an array with shape (n_samples, ) where n_samples is the number
        of rows in training dataset. When string is passed, it is interpreted as
        the column name in the dataset containing group labels.


    use_train_data: bool, default = False
        When set to true, train data will be used for plots, instead
        of test data.


    verbose: bool, default = True
        When set to False, progress bar is not displayed.


    display_format: str, default = None
        To display plots in Streamlit (https://www.streamlit.io/), set this to 'streamlit'.
        Currently, not all plots are supported.


    Returns:
        None

    """

    return pycaret.internal.tabular.plot_model(
        estimator=estimator,
        plot=plot,
        scale=scale,
        save=save,
        fold=fold,
        fit_kwargs=fit_kwargs,
        plot_kwargs=plot_kwargs,
        groups=groups,
        verbose=verbose,
        use_train_data=use_train_data,
        system=True,
        display_format=display_format,
    )


def evaluate_model(
    estimator,
    fold: Optional[Union[int, Any]] = None,
    fit_kwargs: Optional[dict] = None,
    plot_kwargs: Optional[dict] = None,
    groups: Optional[Union[str, Any]] = None,
    use_train_data: bool = False,
):

    """
    This function displays a user interface for analyzing performance of a trained
    model. It calls the ``plot_model`` function internally.

    Example
    --------
    >>> from pycaret.datasets import get_data
    >>> boston = get_data('boston')
    >>> from pycaret.regression import *
    >>> exp_name = setup(data = boston,  target = 'medv')
    >>> lr = create_model('lr')
    >>> evaluate_model(lr)


    estimator: scikit-learn compatible object
        Trained model object


    fold: int or scikit-learn compatible CV generator, default = None
        Controls cross-validation. If None, the CV generator in the ``fold_strategy``
        parameter of the ``setup`` function is used. When an integer is passed,
        it is interpreted as the 'n_splits' parameter of the CV generator in the
        ``setup`` function.


    fit_kwargs: dict, default = {} (empty dict)
        Dictionary of arguments passed to the fit method of the model.


    plot_kwargs: dict, default = {} (empty dict)
        Dictionary of arguments passed to the visualizer class.


    groups: str or array-like, with shape (n_samples,), default = None
        Optional group labels when GroupKFold is used for the cross validation.
        It takes an array with shape (n_samples, ) where n_samples is the number
        of rows in training dataset. When string is passed, it is interpreted as
        the column name in the dataset containing group labels.


    use_train_data: bool, default = False
        When set to true, train data will be used for plots, instead
        of test data.


    Returns:
        None


    Warnings
    --------
    -   This function only works in IPython enabled Notebook.

    """

    return pycaret.internal.tabular.evaluate_model(
        estimator=estimator,
        fold=fold,
        fit_kwargs=fit_kwargs,
        plot_kwargs=plot_kwargs,
        groups=groups,
        use_train_data=use_train_data,
    )


def interpret_model(
    estimator,
    plot: str = "summary",
    feature: Optional[str] = None,
    observation: Optional[int] = None,
    use_train_data: bool = False,
    X_new_sample: Optional[pd.DataFrame] = None,
    y_new_sample: Optional[pd.DataFrame] = None,  # add for pfi explainer
    save: bool = False,
    **kwargs,
):

    """
    This function analyzes the predictions generated from a trained model. Most plots
    in this function are implemented based on the SHAP (SHapley Additive exPlanations).
    For more info on this, please see https://shap.readthedocs.io/en/latest/


    Example
    --------
    >>> from pycaret.datasets import get_data
    >>> boston = get_data('boston')
    >>> from pycaret.regression import *
    >>> exp = setup(data = boston,  target = 'medv')
    >>> xgboost = create_model('xgboost')
    >>> interpret_model(xgboost)


    estimator: scikit-learn compatible object
        Trained model object


    plot : str, default = 'summary'
        Abbreviation of type of plot. The current list of plots supported
        are (Plot - Name):

        * 'summary' - Summary Plot using SHAP
        * 'correlation' - Dependence Plot using SHAP
        * 'reason' - Force Plot using SHAP
        * 'pdp' - Partial Dependence Plot
        * 'msa' - Morris Sensitivity Analysis
        * 'pfi' - Permutation Feature Importance


    feature: str, default = None
        This parameter is only needed when plot = 'correlation' or 'pdp'.
        By default feature is set to None which means the first column of the
        dataset will be used as a variable. A feature parameter must be passed
        to change this.


    observation: integer, default = None
        This parameter only comes into effect when plot is set to 'reason'. If no
        observation number is provided, it will return an analysis of all observations
        with the option to select the feature on x and y axes through drop down
        interactivity. For analysis at the sample level, an observation parameter must
        be passed with the index value of the observation in test / hold-out set.


    use_train_data: bool, default = False
        When set to true, train data will be used for plots, instead
        of test data.


    X_new_sample: pd.DataFrame, default = None
        Row from an out-of-sample dataframe (neither train nor test data) to be plotted.
        The sample must have the same columns as the raw input data, and it is transformed
        by the preprocessing pipeline automatically before plotting.


    y_new_sample: pd.DataFrame, default = None
        Row from an out-of-sample dataframe (neither train nor test data) to be plotted.
        The sample must have the same columns as the raw input label data, and it is transformed
        by the preprocessing pipeline automatically before plotting.


    save: bool, default = False
        When set to True, Plot is saved as a 'png' file in current working directory.


    **kwargs:
        Additional keyword arguments to pass to the plot.


    Returns:
        None

    """

    return pycaret.internal.tabular.interpret_model(
        estimator=estimator,
        plot=plot,
        feature=feature,
        observation=observation,
        use_train_data=use_train_data,
        X_new_sample=X_new_sample,
        y_new_sample=y_new_sample,
        save=save,
        **kwargs,
    )


def predict_model(
    estimator,
    data: Optional[pd.DataFrame] = None,
    drift_report: bool = False,
    round: int = 4,
    verbose: bool = True,
) -> pd.DataFrame:

    """
    This function predicts ``Label`` using a trained model. When ``data`` is
    None, it predicts label on the holdout set.


    Example
    -------
    >>> from pycaret.datasets import get_data
    >>> boston = get_data('boston')
    >>> from pycaret.regression import *
    >>> exp_name = setup(data = boston,  target = 'medv')
    >>> lr = create_model('lr')
    >>> pred_holdout = predict_model(lr)
    >>> pred_unseen = predict_model(lr, data = unseen_dataframe)


    estimator: scikit-learn compatible object
        Trained model object


    data : pandas.DataFrame
        Shape (n_samples, n_features). All features used during training
        must be available in the unseen dataset.


    drift_report: bool, default = False
        When set to True, interactive drift report is generated on test set
        with the evidently library.


    round: int, default = 4
        Number of decimal places to round predictions to.


    verbose: bool, default = True
        When set to False, holdout score grid is not printed.


    Returns:
        pandas.DataFrame


    Warnings
    --------
    - The behavior of the ``predict_model`` is changed in version 2.1 without backward
      compatibility. As such, the pipelines trained using the version (<= 2.0), may not
      work for inference with version >= 2.1. You can either retrain your models with a
      newer version or downgrade the version for inference.


    """

    return pycaret.internal.tabular.predict_model(
        estimator=estimator,
        data=data,
        drift_report=drift_report,
        probability_threshold=None,
        encoded_labels=True,
        round=round,
        verbose=verbose,
        ml_usecase=MLUsecase.REGRESSION,
    )


def finalize_model(
    estimator,
    fit_kwargs: Optional[dict] = None,
    groups: Optional[Union[str, Any]] = None,
    model_only: bool = True,
    return_train_score: bool = False,
) -> Any:

    """
    This function trains a given estimator on the entire dataset including the
    holdout set.


    Example
    --------
    >>> from pycaret.datasets import get_data
    >>> boston = get_data('boston')
    >>> from pycaret.regression import *
    >>> exp_name = setup(data = boston,  target = 'medv')
    >>> lr = create_model('lr')
    >>> final_lr = finalize_model(lr)


    estimator: scikit-learn compatible object
        Trained model object


    fit_kwargs: dict, default = {} (empty dict)
        Dictionary of arguments passed to the fit method of the model.


    groups: str or array-like, with shape (n_samples,), default = None
        Optional group labels when GroupKFold is used for the cross validation.
        It takes an array with shape (n_samples, ) where n_samples is the number
        of rows in training dataset. When string is passed, it is interpreted as
        the column name in the dataset containing group labels.


    model_only: bool, default = True
        When set to False, only model object is re-trained and all the
        transformations in Pipeline are ignored.


    return_train_score: bool, default = False
        If not False, will evaluate the train value scores.
        Intended to be fed as an input from the user.


    Returns:
        Trained Model


    """

    return pycaret.internal.tabular.finalize_model(
        estimator=estimator,
        fit_kwargs=fit_kwargs,
        groups=groups,
        model_only=model_only,
        return_train_score=return_train_score,
    )


def deploy_model(
    model,
    model_name: str,
    authentication: dict,
    platform: str = "aws",
):
    """
    This function deploys the transformation pipeline and trained model on cloud.


    Example
    -------
    >>> from pycaret.datasets import get_data
    >>> boston = get_data('boston')
    >>> from pycaret.regression import *
    >>> exp_name = setup(data = boston,  target = 'medv')
    >>> lr = create_model('lr')
    >>> # sets appropriate credentials for the platform as environment variables
    >>> import os
    >>> os.environ["AWS_ACCESS_KEY_ID"] = str("foo")
    >>> os.environ["AWS_SECRET_ACCESS_KEY"] = str("bar")
    >>> deploy_model(model = lr, model_name = 'lr-for-deployment', platform = 'aws', authentication = {'bucket' : 'S3-bucket-name'})


    Amazon Web Service (AWS) users:
        To deploy a model on AWS S3 ('aws'), the credentials have to be passed. The easiest way is to use environment
        variables in your local environment. Following information from the IAM portal of amazon console account
        are required:

        - AWS Access Key ID
        - AWS Secret Key Access

        More info: https://boto3.amazonaws.com/v1/documentation/api/latest/guide/credentials.html#environment-variables


    Google Cloud Platform (GCP) users:
        To deploy a model on Google Cloud Platform ('gcp'), project must be created
        using command line or GCP console. Once project is created, you must create
        a service account and download the service account key as a JSON file to set
        environment variables in your local environment.

        More info: https://cloud.google.com/docs/authentication/production


    Microsoft Azure (Azure) users:
        To deploy a model on Microsoft Azure ('azure'), environment variables for connection
        string must be set in your local environment. Go to settings of storage account on
        Azure portal to access the connection string required.

        - AZURE_STORAGE_CONNECTION_STRING (required as environment variable)

        More info: https://docs.microsoft.com/en-us/azure/storage/blobs/storage-quickstart-blobs-python?toc=%2Fpython%2Fazure%2FTOC.json


    model: scikit-learn compatible object
        Trained model object


    model_name: str
        Name of model.


    authentication: dict
        Dictionary of applicable authentication tokens.

        When platform = 'aws':
        {'bucket' : 'S3-bucket-name', 'path': (optional) folder name under the bucket}

        When platform = 'gcp':
        {'project': 'gcp-project-name', 'bucket' : 'gcp-bucket-name'}

        When platform = 'azure':
        {'container': 'azure-container-name'}


    platform: str, default = 'aws'
        Name of the platform. Currently supported platforms: 'aws', 'gcp' and 'azure'.


    Returns:
        None

    """

    return pycaret.internal.tabular.deploy_model(
        model=model,
        model_name=model_name,
        authentication=authentication,
        platform=platform,
    )


def save_model(
    model, model_name: str, model_only: bool = False, verbose: bool = True, **kwargs
):

    """
    This function saves the transformation pipeline and trained model object
    into the current working directory as a pickle file for later use.

    Example
    -------
    >>> from pycaret.datasets import get_data
    >>> boston = get_data('boston')
    >>> from pycaret.regression import *
    >>> exp_name = setup(data = boston,  target = 'medv')
    >>> lr = create_model('lr')
    >>> save_model(lr, 'saved_lr_model')


    model: scikit-learn compatible object
        Trained model object


    model_name: str
        Name of the model.


    model_only: bool, default = False
        When set to True, only trained model object is saved instead of the
        entire pipeline.


    **kwargs:
        Additional keyword arguments to pass to joblib.dump().


    verbose: bool, default = True
        Success message is not printed when verbose is set to False.


    Returns:
        Tuple of the model object and the filename.

    """

    return pycaret.internal.tabular.save_model(
        model=model,
        model_name=model_name,
        model_only=model_only,
        verbose=verbose,
        **kwargs,
    )


def load_model(
    model_name,
    platform: Optional[str] = None,
    authentication: Optional[Dict[str, str]] = None,
    verbose: bool = True,
):

    """
    This function loads a previously saved pipeline.

    Example
    -------
    >>> from pycaret.regression import load_model
    >>> saved_lr = load_model('saved_lr_model')


    model_name: str
        Name of the model.


    platform: str, default = None
        Name of the cloud platform. Currently supported platforms:
        'aws', 'gcp' and 'azure'.


    authentication: dict, default = None
        dictionary of applicable authentication tokens.

        when platform = 'aws':
        {'bucket' : 'Name of Bucket on S3', 'path': (optional) folder name under the bucket}

        when platform = 'gcp':
        {'project': 'gcp-project-name', 'bucket' : 'gcp-bucket-name'}

        when platform = 'azure':
        {'container': 'azure-container-name'}


    verbose: bool, default = True
        Success message is not printed when verbose is set to False.


    Returns:
        Trained Model

    """

    return pycaret.internal.tabular.load_model(
        model_name=model_name,
        platform=platform,
        authentication=authentication,
        verbose=verbose,
    )


def automl(optimize: str = "Test_R2", use_holdout: bool = False, return_train_score: bool = False) -> Any:

    """
    This function returns the best model out of all trained models in
    current session based on the ``optimize`` parameter. Metrics
    evaluated can be accessed using the ``get_metrics`` function.


    Example
    -------
    >>> from pycaret.datasets import get_data
    >>> boston = get_data('boston')
    >>> from pycaret.regression import *
    >>> exp_name = setup(data = boston,  target = 'medv')
    >>> top3 = compare_models(n_select = 3)
    >>> tuned_top3 = [tune_model(i) for i in top3]
    >>> blender = blend_models(tuned_top3)
    >>> stacker = stack_models(tuned_top3)
    >>> best_mae_model = automl(optimize = 'MAE')


    optimize: str, default = 'Test_R2'
        Metric to use for model selection. It also accepts custom metrics
        added using the ``add_metric`` function.


    use_holdout: bool, default = False
        When set to True, metrics are evaluated on holdout set instead of CV.

<<<<<<< HEAD

    return_train_score: bool, default = False
        If not False, will evaluate the train value scores.
        Intended to be fed as an input from the user.
      
=======
>>>>>>> cd17c2aa

    Returns:
        Trained Model


    """

    return pycaret.internal.tabular.automl(optimize=optimize, use_holdout=use_holdout, return_train_score=return_train_score)


def pull(pop: bool = False) -> pd.DataFrame:
    """
    Returns last printed score grid. Use ``pull`` function after
    any training function to store the score grid in pandas.DataFrame.


    pop: bool, default = False
        If True, will pop (remove) the returned dataframe from the
        display container.


    Returns:
        pandas.DataFrame

    """
    return pycaret.internal.tabular.pull(pop=pop)


def models(
    type: Optional[str] = None,
    internal: bool = False,
    raise_errors: bool = True,
) -> pd.DataFrame:

    """
    Returns table of models available in the model library.

    Example
    -------
    >>> from pycaret.datasets import get_data
    >>> boston = get_data('boston')
    >>> from pycaret.regression import *
    >>> exp_name = setup(data = boston,  target = 'medv')
    >>> all_models = models()


    type: str, default = None
        - linear : filters and only return linear models
        - tree : filters and only return tree based models
        - ensemble : filters and only return ensemble models


    internal: bool, default = False
        When True, will return extra columns and rows used internally.


    raise_errors: bool, default = True
        When False, will suppress all exceptions, ignoring models
        that couldn't be created.


    Returns:
        pandas.DataFrame

    """
    return pycaret.internal.tabular.models(
        type=type, internal=internal, raise_errors=raise_errors
    )


def get_metrics(
    reset: bool = False,
    include_custom: bool = True,
    raise_errors: bool = True,
) -> pd.DataFrame:

    """
    Returns table of available metrics used for CV.


    Example
    -------
    >>> from pycaret.datasets import get_data
    >>> boston = get_data('boston')
    >>> from pycaret.regression import *
    >>> exp_name = setup(data = boston,  target = 'medv')
    >>> all_metrics = get_metrics()


    reset: bool, default = False
        When True, will reset all changes made using the ``add_metric``
        and ``remove_metric`` function.


    include_custom: bool, default = True
        Whether to include user added (custom) metrics or not.


    raise_errors: bool, default = True
        If False, will suppress all exceptions, ignoring models that
        couldn't be created.


    Returns:
        pandas.DataFrame

    """

    return pycaret.internal.tabular.get_metrics(
        reset=reset,
        include_custom=include_custom,
        raise_errors=raise_errors,
    )


def add_metric(
    id: str,
    name: str,
    score_func: type,
    greater_is_better: bool = True,
    **kwargs,
) -> pd.Series:

    """
    Adds a custom metric to be used for CV.


    Example
    -------
    >>> from pycaret.datasets import get_data
    >>> boston = get_data('boston')
    >>> from pycaret.regression import *
    >>> exp_name = setup(data = boston,  target = 'medv')
    >>> from sklearn.metrics import explained_variance_score
    >>> add_metric('evs', 'EVS', explained_variance_score)


    id: str
        Unique id for the metric.


    name: str
        Display name of the metric.


    score_func: type
        Score function (or loss function) with signature ``score_func(y, y_pred, **kwargs)``.


    greater_is_better: bool, default = True
        Whether ``score_func`` is higher the better or not.


    **kwargs:
        Arguments to be passed to score function.


    Returns:
        pandas.Series

    """

    return pycaret.internal.tabular.add_metric(
        id=id,
        name=name,
        score_func=score_func,
        target="pred",
        greater_is_better=greater_is_better,
        **kwargs,
    )


def remove_metric(name_or_id: str):

    """
    Removes a metric from CV.


    Example
    -------
    >>> from pycaret.datasets import get_data
    >>> boston = get_data('boston')
    >>> from pycaret.regression import *
    >>> exp_name = setup(data = boston,  target = 'mredv')
    >>> remove_metric('MAPE')


    name_or_id: str
        Display name or ID of the metric.


    Returns:
        None

    """
    return pycaret.internal.tabular.remove_metric(name_or_id=name_or_id)


def get_logs(experiment_name: Optional[str] = None, save: bool = False) -> pd.DataFrame:

    """
    Returns a table of experiment logs. Only works when ``log_experiment``
    is True when initializing the ``setup`` function.


    Example
    -------
    >>> from pycaret.datasets import get_data
    >>> boston = get_data('boston')
    >>> from pycaret.regression import *
    >>> exp_name = setup(data = boston,  target = 'medv', log_experiment = True)
    >>> best = compare_models()
    >>> exp_logs = get_logs()


    experiment_name: str, default = None
        When None current active run is used.


    save: bool, default = False
        When set to True, csv file is saved in current working directory.


    Returns:
        pandas.DataFrame

    """

    return pycaret.internal.tabular.get_logs(experiment_name=experiment_name, save=save)


def get_config(variable: str):

    """
    This function retrieves the global variables created when initializing the
    ``setup`` function. Following variables are accessible:

    - X: Transformed dataset (X)
    - y: Transformed dataset (y)
    - X_train: Transformed train dataset (X)
    - X_test: Transformed test/holdout dataset (X)
    - y_train: Transformed train dataset (y)
    - y_test: Transformed test/holdout dataset (y)
    - seed: random state set through session_id
    - prep_pipe: Transformation pipeline
    - fold_shuffle_param: shuffle parameter used in Kfolds
    - n_jobs_param: n_jobs parameter used in model training
    - html_param: html_param configured through setup
    - create_model_container: results grid storage container
    - master_model_container: model storage container
    - display_container: results display container
    - exp_name_log: Name of experiment
    - logging_param: log_experiment param
    - log_plots_param: log_plots param
    - USI: Unique session ID parameter
    - fix_imbalance_param: fix_imbalance param
    - fix_imbalance_method_param: fix_imbalance_method param
    - data_before_preprocess: data before preprocessing
    - target_param: name of target variable
    - gpu_param: use_gpu param configured through setup
    - fold_generator: CV splitter configured in fold_strategy
    - fold_param: fold params defined in the setup
    - fold_groups_param: fold groups defined in the setup
    - stratify_param: stratify parameter defined in the setup
    - transform_target_param: transform_target_param in setup
    - transform_target_method_param: transform_target_method_param in setup


    Example
    -------
    >>> from pycaret.datasets import get_data
    >>> boston = get_data('boston')
    >>> from pycaret.regression import *
    >>> exp_name = setup(data = boston,  target = 'medv')
    >>> X_train = get_config('X_train')


    Returns:
        Global variable


    """

    return pycaret.internal.tabular.get_config(variable=variable)


def set_config(variable: str, value):

    """
    This function resets the global variables. Following variables are
    accessible:

    - X: Transformed dataset (X)
    - y: Transformed dataset (y)
    - X_train: Transformed train dataset (X)
    - X_test: Transformed test/holdout dataset (X)
    - y_train: Transformed train dataset (y)
    - y_test: Transformed test/holdout dataset (y)
    - seed: random state set through session_id
    - prep_pipe: Transformation pipeline
    - fold_shuffle_param: shuffle parameter used in Kfolds
    - n_jobs_param: n_jobs parameter used in model training
    - html_param: html_param configured through setup
    - create_model_container: results grid storage container
    - master_model_container: model storage container
    - display_container: results display container
    - exp_name_log: Name of experiment
    - logging_param: log_experiment param
    - log_plots_param: log_plots param
    - USI: Unique session ID parameter
    - fix_imbalance_param: fix_imbalance param
    - fix_imbalance_method_param: fix_imbalance_method param
    - data_before_preprocess: data before preprocessing
    - target_param: name of target variable
    - gpu_param: use_gpu param configured through setup
    - fold_generator: CV splitter configured in fold_strategy
    - fold_param: fold params defined in the setup
    - fold_groups_param: fold groups defined in the setup
    - stratify_param: stratify parameter defined in the setup
    - transform_target_param: transform_target_param in setup
    - transform_target_method_param: transform_target_method_param in setup


    Example
    -------
    >>> from pycaret.datasets import get_data
    >>> boston = get_data('boston')
    >>> from pycaret.regression import *
    >>> exp_name = setup(data = boston,  target = 'medv')
    >>> set_config('seed', 123)


    Returns:
        None

    """

    return pycaret.internal.tabular.set_config(variable=variable, value=value)


def save_config(file_name: str):

    """
    This function save all global variables to a pickle file, allowing to
    later resume without rerunning the ``setup``.


    Example
    -------
    >>> from pycaret.datasets import get_data
    >>> boston = get_data('boston')
    >>> from pycaret.regression import *
    >>> exp_name = setup(data = boston,  target = 'medv')
    >>> save_config('myvars.pkl')


    Returns:
        None

    """

    return pycaret.internal.tabular.save_config(file_name=file_name)


def load_config(file_name: str):

    """
    This function loads global variables from a pickle file into Python
    environment.


    Example
    -------
    >>> from pycaret.regression import load_config
    >>> load_config('myvars.pkl')


    Returns:
        Global variables

    """

    return pycaret.internal.tabular.load_config(file_name=file_name)


def get_leaderboard(
    finalize_models: bool = False,
    model_only: bool = False,
    fit_kwargs: Optional[dict] = None,
    groups: Optional[Union[str, Any]] = None,
    verbose: bool = True,
) -> pd.DataFrame:

    """
    This function returns the leaderboard of all models trained in the
    current setup.


    Example
    -------
    >>> from pycaret.regression import get_leaderboard
    >>> leaderboard = get_leaderboard()


    finalize_models: bool, default = False
        If True, will finalize all models in the 'Model' column.


    model_only: bool, default = False
        When set to False, only model object is returned, instead
        of the entire pipeline.


    fit_kwargs: dict, default = {} (empty dict)
        Dictionary of arguments passed to the fit method of the model.
        Ignored if finalize_models is False.


    groups: str or array-like, with shape (n_samples,), default = None
        Optional group labels when GroupKFold is used for the cross validation.
        It takes an array with shape (n_samples, ) where n_samples is the number
        of rows in training dataset. When string is passed, it is interpreted as
        the column name in the dataset containing group labels.
        Ignored if finalize_models is False.


    verbose: bool, default = True
        Progress bar is not printed when verbose is set to False.


    Returns:
        pandas.DataFrame

    """
    return pycaret.internal.tabular.get_leaderboard(
        finalize_models=finalize_models,
        model_only=model_only,
        fit_kwargs=fit_kwargs,
        groups=groups,
        verbose=verbose,
    )


def dashboard(
    estimator, display_format="dash", dashboard_kwargs={}, run_kwargs={}, **kwargs
):
    """
    This function generates the interactive dashboard for a trained model. The
    dashboard is implemented using ExplainerDashboard (explainerdashboard.readthedocs.io)


    Example
    -------
    >>> from pycaret.datasets import get_data
    >>> juice = get_data('juice')
    >>> from pycaret.classification import *
    >>> exp_name = setup(data = juice,  target = 'Purchase')
    >>> lr = create_model('lr')
    >>> dashboard(lr)


    estimator: scikit-learn compatible object
        Trained model object


    display_format: str, default = 'dash'
        Render mode for the dashboard. The default is set to ``dash`` which will
        render a dashboard in browser. There are four possible options:

        - 'dash' - displays the dashboard in browser
        - 'inline' - displays the dashboard in the jupyter notebook cell.
        - 'jupyterlab' - displays the dashboard in jupyterlab pane.
        - 'external' - displays the dashboard in a separate tab. (use in Colab)


    dashboard_kwargs: dict, default = {} (empty dict)
        Dictionary of arguments passed to the ``ExplainerDashboard`` class.


    run_kwargs: dict, default = {} (empty dict)
        Dictionary of arguments passed to the ``run`` method of ``ExplainerDashboard``.


    **kwargs:
        Additional keyword arguments to pass to the ``ClassifierExplainer`` or
        ``RegressionExplainer`` class.


    Returns:
        None
    """
    return pycaret.internal.tabular.dashboard(
        estimator, display_format, dashboard_kwargs, run_kwargs, **kwargs
    )


def convert_model(estimator, language: str = "python") -> str:

    """
    This function transpiles trained machine learning models into native
    inference script in different programming languages (Python, C, Java,
    Go, JavaScript, Visual Basic, C#, PowerShell, R, PHP, Dart, Haskell,
    Ruby, F#). This functionality is very useful if you want to deploy models
    into environments where you can't install your normal Python stack to
    support model inference.


    Example
    -------
    >>> from pycaret.datasets import get_data
    >>> boston = get_data('boston')
    >>> from pycaret.regression import *
    >>> exp_name = setup(data = boston,  target = 'medv')
    >>> lr = create_model('lr')
    >>> lr_java = export_model(lr, 'java')


    estimator: scikit-learn compatible object
        Trained model object


    language: str, default = 'python'
        Language in which inference script to be generated. Following
        options are available:

        * 'python'
        * 'java'
        * 'javascript'
        * 'c'
        * 'c#'
        * 'f#'
        * 'go'
        * 'haskell'
        * 'php'
        * 'powershell'
        * 'r'
        * 'ruby'
        * 'vb'
        * 'dart'


    Returns:
        str

    """
    return pycaret.internal.tabular.convert_model(estimator, language)


def eda(data=None, target: str = None, display_format: str = "bokeh", **kwargs):

    """
    This function generates AutoEDA using AutoVIZ library. You must
    install Autoviz separately ``pip install autoviz`` to use this
    function.


    Example
    -------
    >>> from pycaret.datasets import get_data
    >>> boston = get_data('boston')
    >>> from pycaret.regression import *
    >>> exp_name = setup(data = boston,  target = 'medv')
    >>> eda(display_format = 'bokeh')


    data: pandas.DataFrame
        DataFrame with (n_samples, n_features).


    target: str
        Name of the target column to be passed in as a string.


    display_format: str, default = 'bokeh'
        When set to 'bokeh' the plots are interactive. Other option is ``svg`` for static
        plots that are generated using matplotlib and seaborn.


    **kwargs:
        Additional keyword arguments to pass to the AutoVIZ class.


    Returns:
        None
    """
    return pycaret.internal.tabular.eda(
        data=data, target=target, display_format=display_format, **kwargs
    )


def check_fairness(estimator, sensitive_features: list, plot_kwargs: dict = {}):

    """
    There are many approaches to conceptualizing fairness. This function follows
    the approach known as group fairness, which asks: Which groups of individuals
    are at risk for experiencing harms. This function provides fairness-related
    metrics between different groups (also called subpopulation).


    Example
    -------
    >>> from pycaret.datasets import get_data
    >>> boston = get_data('boston')
    >>> from pycaret.regression import *
    >>> exp_name = setup(data = boston,  target = 'medv')
    >>> lr = create_model('lr')
    >>> lr_fairness = check_fairness(lr, sensitive_features = ['chas'])


    estimator: scikit-learn compatible object
        Trained model object


    sensitive_features: list
        Sensitive features are relevant groups (also called subpopulations).
        You must pass a list of column names that are present in the dataset
        as string.


    plot_kwargs: dict, default = {} (empty dict)
        Dictionary of arguments passed to the matplotlib plot.


    Returns:
        pandas.DataFrame

    """
    return pycaret.internal.tabular.check_fairness(
        estimator=estimator,
        sensitive_features=sensitive_features,
        plot_kwargs=plot_kwargs,
    )


def create_api(
    estimator, api_name: str, host: str = "127.0.0.1", port: int = 8000
) -> None:

    """
    This function takes an input ``estimator`` and creates a POST API for
    inference. It only creates the API and doesn't run it automatically.
    To run the API, you must run the Python file using ``!python``.


    Example
    -------
    >>> from pycaret.datasets import get_data
    >>> boston = get_data('boston')
    >>> from pycaret.regression import *
    >>> exp_name = setup(data = boston,  target = 'medv')
    >>> lr = create_model('lr')
    >>> create_api(lr, 'lr_api')
    >>> !python lr_api.py #to run the API


    estimator: scikit-learn compatible object
        Trained model object


    api_name: str
        Name of the api as a string.


    host: str, default = '127.0.0.1'
        API host address.


    port: int, default = 8000
        port for API.


    Returns:
        None

    """
    return pycaret.internal.tabular.create_api(
        estimator=estimator, api_name=api_name, host=host, port=port
    )


def create_docker(
    api_name: str, base_image: str = "python:3.8-slim", expose_port: int = 8000
) -> None:

    """
    This function creates a ``Dockerfile`` and ``requirements.txt`` for 
    productionalizing API end-point. 


    Example
    -------
    >>> from pycaret.datasets import get_data
    >>> boston = get_data('boston')
    >>> from pycaret.regression import *
    >>> exp_name = setup(data = boston,  target = 'medv')
    >>> lr = create_model('lr')
    >>> create_api(lr, 'lr_api')
    >>> create_docker('lr_api')


    api_name: str
        Name of API. Must be saved as a .py file in the same folder.


    base_image: str, default = "python:3.8-slim"
        Name of the base image for Dockerfile.


    expose_port: int, default = 8000
        port for expose for API in the Dockerfile.


    Returns:
        None
    """
    return pycaret.internal.tabular.create_docker(
        api_name=api_name, base_image=base_image, expose_port=expose_port
    )


def create_app(estimator, app_kwargs: Optional[dict] = None)-> None:

    """
    This function creates a basic gradio app for inference.
    It will later be expanded for other app types such as 
    Streamlit.


    Example
    -------
    >>> from pycaret.datasets import get_data
    >>> boston = get_data('boston')
    >>> from pycaret.regression import *
    >>> exp_name = setup(data = boston,  target = 'medv')
    >>> lr = create_model('lr')
    >>> create_app(lr)


    estimator: scikit-learn compatible object
        Trained model object


    app_kwargs: dict, default = {}
        arguments to be passed to app class.


    Returns:
        None
    """
    return pycaret.internal.tabular.create_app(estimator=estimator, app_kwargs=app_kwargs)<|MERGE_RESOLUTION|>--- conflicted
+++ resolved
@@ -750,14 +750,11 @@
         Score grid is not printed when verbose is set to False.
 
 
-<<<<<<< HEAD
     return_train_score: bool, default = False
         If not False, will evaluate the train value scores.
         Intended to be fed as an input from the user.
     
     
-=======
->>>>>>> cd17c2aa
     Returns:
         Trained model or list of trained models, depending on the ``n_select`` param.
 
@@ -882,16 +879,12 @@
         Score grid is not printed when verbose is set to False.
 
 
-<<<<<<< HEAD
     return_train_score: bool, default = False
         If not False, will evaluate the train value scores.
         Intended to be fed as an input from the user.
 
 
     **kwargs: 
-=======
-    **kwargs:
->>>>>>> cd17c2aa
         Additional keyword arguments to pass to the estimator.
 
 
@@ -985,13 +978,8 @@
         supported by the defined ``search_library``.
 
 
-<<<<<<< HEAD
     optimize: str, default = 'Test_R2'
         Metric name to be evaluated for hyperparameter tuning. It also accepts custom 
-=======
-    optimize: str, default = 'R2'
-        Metric name to be evaluated for hyperparameter tuning. It also accepts custom
->>>>>>> cd17c2aa
         metrics that are added through the ``add_metric`` function.
 
 
@@ -1091,16 +1079,12 @@
         print more messages. Ignored when ``verbose`` param is False.
 
 
-<<<<<<< HEAD
     return_train_score: bool, default = False
         If not False, will evaluate the train value scores.
         Intended to be fed as an input from the user.
 
 
     **kwargs: 
-=======
-    **kwargs:
->>>>>>> cd17c2aa
         Additional keyword arguments to pass to the optimizer.
 
 
@@ -1196,14 +1180,8 @@
          Number of decimal places the metrics in the score grid will be rounded to.
 
 
-<<<<<<< HEAD
     optimize: str, default = 'Test_R2'
         Metric to compare for model selection when ``choose_better`` is True.
-=======
-     choose_better: bool, default = False
-         When set to True, the returned object is always better performing. The
-         metric used for comparison is defined by the ``optimize`` parameter.
->>>>>>> cd17c2aa
 
 
      optimize: str, default = 'R2'
@@ -1221,7 +1199,6 @@
          the column name in the dataset containing group labels.
 
 
-<<<<<<< HEAD
     return_train_score: bool, default = False
         If not False, will evaluate the train value scores.
         Intended to be fed as an input from the user.
@@ -1230,15 +1207,6 @@
     Returns:
         Trained Model
       
-=======
-     verbose: bool, default = True
-         Score grid is not printed when verbose is set to False.
-
-
-     Returns:
-         Trained Model
-
->>>>>>> cd17c2aa
     """
 
     return pycaret.internal.tabular.ensemble_model(
@@ -2129,14 +2097,11 @@
     use_holdout: bool, default = False
         When set to True, metrics are evaluated on holdout set instead of CV.
 
-<<<<<<< HEAD
 
     return_train_score: bool, default = False
         If not False, will evaluate the train value scores.
         Intended to be fed as an input from the user.
       
-=======
->>>>>>> cd17c2aa
 
     Returns:
         Trained Model
