# Module: Utility
# Author: Moez Ali <moez.ali@queensu.ca>
# License: MIT

import datetime
import pandas as pd
import pandas.io.formats.style
import ipywidgets as ipw
from IPython.display import display, HTML, clear_output, update_display

version_ = "2.0"
nightly_version_ = "2.1"


def version():
    print(version_)
    return version_

def nightly_version():
    print(nightly_version_)
    return nightly_version_


def __version__():
    return version_


def check_metric(actual, prediction, metric, round=4):

    """
    Function to evaluate classification and regression metrics.
    """

    # general dependencies
    import numpy as np
    from sklearn import metrics

    # metric calculation starts here

    if metric == "Accuracy":

        result = metrics.accuracy_score(actual, prediction)
        result = result.round(round)

    elif metric == "Recall":

        result = metrics.recall_score(actual, prediction)
        result = result.round(round)

    elif metric == "Precision":

        result = metrics.precision_score(actual, prediction)
        result = result.round(round)

    elif metric == "F1":

        result = metrics.f1_score(actual, prediction)
        result = result.round(round)

    elif metric == "Kappa":

        result = metrics.cohen_kappa_score(actual, prediction)
        result = result.round(round)

    elif metric == "AUC":

        result = metrics.roc_auc_score(actual, prediction)
        result = result.round(round)

    elif metric == "MCC":

        result = metrics.matthews_corrcoef(actual, prediction)
        result = result.round(round)

    elif metric == "MAE":

        result = metrics.mean_absolute_error(actual, prediction)
        result = result.round(round)

    elif metric == "MSE":

        result = metrics.mean_squared_error(actual, prediction)
        result = result.round(round)

    elif metric == "RMSE":

        result = metrics.mean_squared_error(actual, prediction)
        result = np.sqrt(result)
        result = result.round(round)

    elif metric == "R2":

        result = metrics.r2_score(actual, prediction)
        result = result.round(round)

    elif metric == "RMSLE":

        result = np.sqrt(
            np.mean(
                np.power(
                    np.log(np.array(abs(prediction)) + 1)
                    - np.log(np.array(abs(actual)) + 1),
                    2,
                )
            )
        )
        result = result.round(round)

    elif metric == "MAPE":

<<<<<<< HEAD
        mask = actual != 0
        result = (np.fabs(actual - prediction) / actual)[mask].mean()
        result = result.round(round)

    return result
=======
        mask = actual.iloc[:,0] != 0
        result = (np.fabs(actual.iloc[:,0] - prediction.iloc[:,0])/actual.iloc[:,0])[mask].mean()
        result = result.round(round)
       
    return float(result)
>>>>>>> 058f632f


def enable_colab():

    """
    Function to render plotly visuals in colab.
    """

    def configure_plotly_browser_state():

        import IPython

        display(
            IPython.core.display.HTML(
                """
            <script src="/static/components/requirejs/require.js"></script>
            <script>
              requirejs.config({
                paths: {
                  base: '/static/base',
                  plotly: 'https://cdn.plot.ly/plotly-latest.min.js?noext',
                },
              });
            </script>
            """
            )
        )

    import IPython

    IPython.get_ipython().events.register(
        "pre_run_cell", configure_plotly_browser_state
    )
    print("Colab mode activated.")


def get_logger():
    import logging

    try:
        hasattr(logger, "name")
    except:
        logger = logging.getLogger("logs")
        logger.setLevel(logging.DEBUG)

        # create console handler and set level to debug
        if logger.hasHandlers():
            logger.handlers.clear()

        ch = logging.FileHandler("logs.log")
        ch.setLevel(logging.DEBUG)

        # create formatter
        formatter = logging.Formatter("%(asctime)s:%(levelname)s:%(message)s")

        # add formatter to ch
        ch.setFormatter(formatter)

        # add ch to logger
        logger.addHandler(ch)

    return logger


def get_system_logs():

    """
    Read and print 'logs.log' file from current active directory
    """

    with open("logs.log", "r") as file:
        lines = file.read().splitlines()

    for line in lines:
        if not line:
            continue

        columns = [col.strip() for col in line.split(":") if col]
        print(columns)


def color_df(df: pd.DataFrame, color: str, names: list, axis: int = 1) -> pandas.io.formats.style.Styler:
    return df.style.apply(
        lambda x: [f"background: {color}" if (x.name in names) else "" for i in x],
        axis=axis,
    )


class Display:
    default_progress_args = {
        "value": 0,
        "min": 0,
        "max": 10,
        "step": 1,
        "description": "Processing: ",
    }

    verbose = True
    html_param = True
    progress = None
    master_display = None
    master_display_id = None
    monitor = None
    monitor_id = None
    originator = ""

    def display_progress(self, override=None):
        if self.progress is None:
            return
        if (self.verbose and self.html_param and override != False) or override == True:
            display(self.progress)

    def display_master_display(self, override=None):
        if self.master_display is None:
            return
        if (self.verbose and self.html_param and override != False) or override == True:
            if not self.master_display_id:
                display_ = display(self.master_display, display_id=True)
                self.master_display_id = display_.display_id
            else:
                update_display(self.master_display, display_id=self.master_display_id)

    def display_monitor(self, override=None):
        if self.monitor is None:
            return
        if (self.verbose and self.html_param and override != False) or override == True:
            if not self.monitor_id:
                self.monitor_id = "monitor"
                display(self.monitor, display_id=self.monitor_id)
            else:
                update_display(self.monitor, display_id=self.monitor_id)

    def move_progress(self, value: int = 1, override=None):
        if self.progress is None:
            return
        if (self.verbose and self.html_param and override != False) or override == True:
            self.progress.value += value

    def append_to_master_display(self, df_to_append, override=None):
        if self.master_display is None:
            return
        if (self.verbose and self.html_param and override != False) or override == True:
            self.master_display = pd.concat(
                [self.master_display, df_to_append], ignore_index=True
            )

    def replace_master_display(self, df):
        self.master_display = df

    def update_monitor(self, row_idx: int, message: str, override=None):
        if self.monitor is None:
            return
        if (self.verbose and self.html_param and override != False) or override == True:
            self.monitor.iloc[row_idx, 1:] = str(message)

    def display(self, df, clear=False, override=None):
        if (self.verbose and self.html_param and override != False) or override == True:
            if clear:
                self.clear_output()
            display(df)
        elif (
            self.verbose and not self.html_param and override != False
        ) or override == True:
            print(df.data)

    def clear_output(self):
        clear_output()

    def __init__(
        self,
        verbose: bool = True,
        html_param: bool = True,
        progress_args: dict = None,
        master_display_columns: list = None,
        monitor_rows: list = None,
        round: int = 4,
        logger=None,
    ):
        self.verbose = verbose
        self.html_param = html_param
        self.logger = logger
        self.round = round

        if not (self.verbose and self.html_param):
            return

        self.logger.info("Preparing display monitor")

        # progress bar
        if progress_args:
            progress_args = {**self.default_progress_args, **progress_args}
            self.progress = ipw.IntProgress(**progress_args)

        if master_display_columns:
            self.master_display = pd.DataFrame(columns=master_display_columns)

        if monitor_rows:
            self.monitor = pd.DataFrame(
                monitor_rows, columns=[" " * i for i in range(len(monitor_rows[0]))],
            ).set_index("")<|MERGE_RESOLUTION|>--- conflicted
+++ resolved
@@ -108,19 +108,11 @@
 
     elif metric == "MAPE":
 
-<<<<<<< HEAD
-        mask = actual != 0
-        result = (np.fabs(actual - prediction) / actual)[mask].mean()
-        result = result.round(round)
-
-    return result
-=======
         mask = actual.iloc[:,0] != 0
         result = (np.fabs(actual.iloc[:,0] - prediction.iloc[:,0])/actual.iloc[:,0])[mask].mean()
         result = result.round(round)
        
     return float(result)
->>>>>>> 058f632f
 
 
 def enable_colab():
