import os, sys

sys.path.insert(0, os.path.abspath(".."))

import pandas as pd
import pytest
import pycaret.anomaly
import pycaret.datasets
import uuid
from mlflow.tracking.client import MlflowClient

@pytest.fixture(scope='module')
def anomaly_dataframe():
    return pycaret.datasets.get_data("anomaly")

@pytest.fixture(scope='module')
def tracking_api():
    client = MlflowClient()
    return client

def test(anomaly_dataframe):
    # loading dataset
<<<<<<< HEAD
    data = pycaret.datasets.get_data("anomaly")
    assert isinstance(data, pd.DataFrame)
=======
    assert isinstance(anomaly_dataframe, pd.core.frame.DataFrame)
>>>>>>> 2bbb5e4d

    # init setup
    ano1 = pycaret.anomaly.setup(
        anomaly_dataframe,
        normalize=True,
        log_experiment=True,
        log_plots=True,
        silent=True,
        html=False,
        session_id=123,
        n_jobs=1,
    )

    # create model
    iforest = pycaret.anomaly.create_model("iforest")
    knn = pycaret.anomaly.create_model("knn")

    # assign model
    iforest_results = pycaret.anomaly.assign_model(iforest)
    knn_results = pycaret.anomaly.assign_model(knn)
    assert isinstance(iforest_results, pd.DataFrame)
    assert isinstance(knn_results, pd.DataFrame)

    # predict model
<<<<<<< HEAD
    iforest_predictions = pycaret.anomaly.predict_model(model=iforest, data=data)
    knn_predictions = pycaret.anomaly.predict_model(model=knn, data=data)
    assert isinstance(iforest_predictions, pd.DataFrame)
    assert isinstance(knn_predictions, pd.DataFrame)
=======
    iforest_predictions = pycaret.anomaly.predict_model(model=iforest, data=anomaly_dataframe)
    knn_predictions = pycaret.anomaly.predict_model(model=knn, data=anomaly_dataframe)
    assert isinstance(iforest_predictions, pd.core.frame.DataFrame)
    assert isinstance(knn_predictions, pd.core.frame.DataFrame)
>>>>>>> 2bbb5e4d

    # get config
    X = pycaret.anomaly.get_config("X")
    seed = pycaret.anomaly.get_config("seed")
    assert isinstance(X, pd.DataFrame)
    assert isinstance(seed, int)

    # set config
    pycaret.anomaly.set_config("seed", 124)
    seed = pycaret.anomaly.get_config("seed")
    assert seed == 124

    # save model
    pycaret.anomaly.save_model(knn, "knn_model_23122019")

    # load model
    saved_knn = pycaret.anomaly.load_model("knn_model_23122019")

    # returns table of models
    all_models = pycaret.anomaly.models()
    assert isinstance(all_models, pd.DataFrame)

    assert 1 == 1

class TestAnomalyExperimentCustomTags:
    def test_anomaly_setup_fails_with_experiment_custom_tags(self, anomaly_dataframe):
        with pytest.raises(TypeError):
            # init setup
            _ = pycaret.anomaly.setup(
                anomaly_dataframe,
                normalize=True,
                log_experiment=True,
                silent=True,
                html=False,
                session_id=123,
                n_jobs=1,
                experiment_name=uuid.uuid4().hex,
                experiment_custom_tags='custom_tag'
            )
    def test_anomaly_create_model_fails_with_experiment_custom_tags(self, anomaly_dataframe):
        with pytest.raises(TypeError):
            # init setup
            _ = pycaret.anomaly.setup(
                anomaly_dataframe,
                normalize=True,
                log_experiment=True,
                silent=True,
                html=False,
                session_id=123,
                n_jobs=1,
                experiment_name=uuid.uuid4().hex,
            )
            _ = pycaret.anomaly.create_model("iforest", experiment_custom_tags=('pytest', 'evaluate'))
    
    @pytest.mark.parametrize('custom_tag', [1, ('pytest', 'True'), True, 1000.0])
    def test_anomaly_setup_fails_with_experiment_custom_multiples_inputs(self, custom_tag):
        with pytest.raises(TypeError):
            # init setup
            _ = pycaret.anomaly.setup(
                pycaret.datasets.get_data("anomaly"),
                normalize=True,
                log_experiment=True,
                silent=True,
                html=False,
                session_id=123,
                n_jobs=1,
                experiment_name=uuid.uuid4().hex,
                experiment_custom_tags=custom_tag
            )
    def test_anomaly_setup_with_experiment_custom_tags(self, anomaly_dataframe, tracking_api):
            experiment_name = uuid.uuid4().hex
            # init setup
            _ = pycaret.anomaly.setup(
                anomaly_dataframe,
                normalize=True,
                log_experiment=True,
                silent=True,
                html=False,
                session_id=123,
                n_jobs=1,
                experiment_name=experiment_name,
                experiment_custom_tags={'pytest' : 'testing'}
            )
            #get experiment data
            experiment = [e for e in tracking_api.list_experiments() if e.name == experiment_name][0]
            experiment_id = experiment.experiment_id
            #get run's info
            experiment_run = tracking_api.list_run_infos(experiment_id)[0]
            #get run id
            run_id = experiment_run.run_id
            #get run data
            run_data = tracking_api.get_run(run_id)
            #assert that custom tag was inserted
            assert 'testing' == run_data.to_dictionary().get('data').get("tags").get("pytest")

    def test_anomaly_create_models_with_experiment_custom_tags(self, anomaly_dataframe, tracking_api):
            experiment_name = uuid.uuid4().hex
            # init setup
            _ = pycaret.anomaly.setup(
                anomaly_dataframe,
                normalize=True,
                log_experiment=True,
                silent=True,
                html=False,
                session_id=123,
                n_jobs=1,
                experiment_name=experiment_name,
            )
            _ = pycaret.anomaly.create_model("iforest", experiment_custom_tags={'pytest' : 'testing'})
            #get experiment data
            experiment = [e for e in tracking_api.list_experiments() if e.name == experiment_name][0]
            experiment_id = experiment.experiment_id
            #get run's info
            experiment_run = tracking_api.list_run_infos(experiment_id)[0]
            #get run id
            run_id = experiment_run.run_id
            #get run data
            run_data = tracking_api.get_run(run_id)
            #assert that custom tag was inserted
            assert 'testing' == run_data.to_dictionary().get('data').get("tags").get("pytest")


if __name__ == "__main__":
    test()<|MERGE_RESOLUTION|>--- conflicted
+++ resolved
@@ -20,12 +20,7 @@
 
 def test(anomaly_dataframe):
     # loading dataset
-<<<<<<< HEAD
-    data = pycaret.datasets.get_data("anomaly")
-    assert isinstance(data, pd.DataFrame)
-=======
     assert isinstance(anomaly_dataframe, pd.core.frame.DataFrame)
->>>>>>> 2bbb5e4d
 
     # init setup
     ano1 = pycaret.anomaly.setup(
@@ -50,17 +45,10 @@
     assert isinstance(knn_results, pd.DataFrame)
 
     # predict model
-<<<<<<< HEAD
-    iforest_predictions = pycaret.anomaly.predict_model(model=iforest, data=data)
-    knn_predictions = pycaret.anomaly.predict_model(model=knn, data=data)
-    assert isinstance(iforest_predictions, pd.DataFrame)
-    assert isinstance(knn_predictions, pd.DataFrame)
-=======
     iforest_predictions = pycaret.anomaly.predict_model(model=iforest, data=anomaly_dataframe)
     knn_predictions = pycaret.anomaly.predict_model(model=knn, data=anomaly_dataframe)
     assert isinstance(iforest_predictions, pd.core.frame.DataFrame)
     assert isinstance(knn_predictions, pd.core.frame.DataFrame)
->>>>>>> 2bbb5e4d
 
     # get config
     X = pycaret.anomaly.get_config("X")
@@ -114,7 +102,7 @@
                 experiment_name=uuid.uuid4().hex,
             )
             _ = pycaret.anomaly.create_model("iforest", experiment_custom_tags=('pytest', 'evaluate'))
-    
+
     @pytest.mark.parametrize('custom_tag', [1, ('pytest', 'True'), True, 1000.0])
     def test_anomaly_setup_fails_with_experiment_custom_multiples_inputs(self, custom_tag):
         with pytest.raises(TypeError):
