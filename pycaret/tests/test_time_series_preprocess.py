--- conflicted
+++ resolved
@@ -1,25 +1,20 @@
 """Module to test time_series functionality
 """
+import pytest
 import numpy as np
-import pytest
-from sktime.forecasting.compose import TransformedTargetForecaster
-
-from pycaret.time_series import TSForecastingExperiment
-
-<<<<<<< HEAD
-# from sktime.forecasting.compose import ForecastingPipeline
-from pycaret.utils.time_series.forecasting.pipeline import PyCaretForecastingPipeline
-=======
+
 from sktime.forecasting.compose import ForecastingPipeline, TransformedTargetForecaster
->>>>>>> 14067029
 
 from .time_series_test_utils import (
+    _return_model_names_for_missing_data,
     _IMPUTE_METHODS_STR,
-    _SCALE_METHODS,
     _TRANSFORMATION_METHODS,
     _TRANSFORMATION_METHODS_NO_NEG,
-    _return_model_names_for_missing_data,
+    _SCALE_METHODS,
 )
+
+from pycaret.time_series import TSForecastingExperiment
+
 
 pytestmark = pytest.mark.filterwarnings("ignore::UserWarning")
 
