--- conflicted
+++ resolved
@@ -579,11 +579,7 @@
     label: bool = False,
     scale: float = 1,
     save: bool = False,
-<<<<<<< HEAD
-    display_format=None,
-=======
     display_format: Optional[str] = None
->>>>>>> c3b16d1f
 ):
 
     """
