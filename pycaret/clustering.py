--- conflicted
+++ resolved
@@ -641,11 +641,7 @@
         None
 
     """
-<<<<<<< HEAD
     return _CURRENT_EXPERIMENT.plot_model(
-=======
-    return pycaret.internal.tabular.plot_model(
->>>>>>> 37f458b2
         model,
         plot=plot,
         feature_name=feature,
@@ -983,14 +979,10 @@
     )
 
 
-<<<<<<< HEAD
-@check_if_global_is_not_none(globals(), _CURRENT_EXPERIMENT_DECORATOR_DICT)
-def save_model(model, model_name: str, model_only: bool = False, verbose: bool = True):
-=======
+@check_if_global_is_not_none(globals(), _CURRENT_EXPERIMENT_DECORATOR_DICT)
 def save_model(
     model, model_name: str, model_only: bool = False, verbose: bool = True, **kwargs
 ):
->>>>>>> 37f458b2
 
     """
     This function saves the transformation pipeline and trained model object 
@@ -1033,17 +1025,12 @@
 
     """
 
-<<<<<<< HEAD
     return _CURRENT_EXPERIMENT.save_model(
-        model=model, model_name=model_name, model_only=model_only, verbose=verbose
-=======
-    return pycaret.internal.tabular.save_model(
         model=model,
         model_name=model_name,
         model_only=model_only,
         verbose=verbose,
         **kwargs,
->>>>>>> 37f458b2
     )
 
 
