# Module: Classification
# Author: Moez Ali <moez.ali@queensu.ca>
# License: MIT
# Release: PyCaret 2.2.0
# Last modified : 25/10/2020

import pandas as pd
import numpy as np

from pycaret.internal.PycaretExperiment import ClassificationExperiment
from pycaret.internal.utils import check_if_global_is_not_none

from typing import List, Tuple, Any, Union, Optional, Dict
import warnings

warnings.filterwarnings("ignore")

_CURRENT_EXPERIMENT = None
_CURRENT_EXPERIMENT_EXCEPTION = (
    "_CURRENT_EXPERIMENT global variable is not set. Please run setup() first."
)
_CURRENT_EXPERIMENT_DECORATOR_DICT = {
    "_CURRENT_EXPERIMENT": _CURRENT_EXPERIMENT_EXCEPTION
}


def setup(
    data: pd.DataFrame,
    target: str,
    train_size: float = 0.7,
    test_data: Optional[pd.DataFrame] = None,
    preprocess: bool = True,
    imputation_type: str = "simple",
    iterative_imputation_iters: int = 5,
    categorical_features: Optional[List[str]] = None,
    categorical_imputation: str = "constant",
    categorical_iterative_imputer: Union[str, Any] = "lightgbm",
    ordinal_features: Optional[Dict[str, list]] = None,
    high_cardinality_features: Optional[List[str]] = None,
    high_cardinality_method: str = "frequency",
    numeric_features: Optional[List[str]] = None,
    numeric_imputation: str = "mean",
    numeric_iterative_imputer: Union[str, Any] = "lightgbm",
    date_features: Optional[List[str]] = None,
    ignore_features: Optional[List[str]] = None,
    normalize: bool = False,
    normalize_method: str = "zscore",
    transformation: bool = False,
    transformation_method: str = "yeo-johnson",
    handle_unknown_categorical: bool = True,
    unknown_categorical_method: str = "least_frequent",
    pca: bool = False,
    pca_method: str = "linear",
    pca_components: Optional[float] = None,
    ignore_low_variance: bool = False,
    combine_rare_levels: bool = False,
    rare_level_threshold: float = 0.10,
    bin_numeric_features: Optional[List[str]] = None,
    remove_outliers: bool = False,
    outliers_threshold: float = 0.05,
    remove_multicollinearity: bool = False,
    multicollinearity_threshold: float = 0.9,
    remove_perfect_collinearity: bool = True,
    create_clusters: bool = False,
    cluster_iter: int = 20,
    polynomial_features: bool = False,
    polynomial_degree: int = 2,
    trigonometry_features: bool = False,
    polynomial_threshold: float = 0.1,
    group_features: Optional[List[str]] = None,
    group_names: Optional[List[str]] = None,
    feature_selection: bool = False,
    feature_selection_threshold: float = 0.8,
    feature_selection_method: str = "classic",
    feature_interaction: bool = False,
    feature_ratio: bool = False,
    interaction_threshold: float = 0.01,
    fix_imbalance: bool = False,
    fix_imbalance_method: Optional[Any] = None,
    data_split_shuffle: bool = True,
    data_split_stratify: Union[bool, List[str]] = False,
    fold_strategy: Union[str, Any] = "stratifiedkfold",
    fold: int = 10,
    fold_shuffle: bool = False,
    fold_groups: Optional[Union[str, pd.DataFrame]] = None,
    n_jobs: Optional[int] = -1,
    use_gpu: bool = False,
    custom_pipeline: Union[
        Any, Tuple[str, Any], List[Any], List[Tuple[str, Any]]
    ] = None,
    html: bool = True,
    session_id: Optional[int] = None,
    log_experiment: bool = False,
    experiment_name: Optional[str] = None,
    log_plots: Union[bool, list] = False,
    log_profile: bool = False,
    log_data: bool = False,
    silent: bool = False,
    verbose: bool = True,
    profile: bool = False,
    profile_kwargs: Dict[str, Any] = None,
):

    """
    This function initializes the training environment and creates the transformation 
    pipeline. Setup function must be called before executing any other function. It takes 
    two mandatory parameters: ``data`` and ``target``. All the other parameters are
    optional.

    Example
    -------
    >>> from pycaret.datasets import get_data
    >>> juice = get_data('juice')
    >>> from pycaret.classification import *
    >>> exp_name = setup(data = juice,  target = 'Purchase')


    data: pandas.DataFrame
        Shape (n_samples, n_features), where n_samples is the number of samples and 
        n_features is the number of features.


    target: str
        Name of the target column to be passed in as a string. The target variable can 
        be either binary or multiclass.


    train_size: float, default = 0.7
        Proportion of the dataset to be used for training and validation. Should be 
        between 0.0 and 1.0.


    test_data: pandas.DataFrame, default = None
        If not None, test_data is used as a hold-out set and ``train_size`` parameter is 
        ignored. test_data must be labelled and the shape of data and test_data must 
        match. 


    preprocess: bool, default = True
        When set to False, no transformations are applied except for train_test_split 
        and custom transformations passed in ``custom_pipeline`` param. Data must be 
        ready for modeling (no missing values, no dates, categorical data encoding), 
        when preprocess is set to False. 


    imputation_type: str, default = 'simple'
        The type of imputation to use. Can be either 'simple' or 'iterative'.


    iterative_imputation_iters: int, default = 5
        Number of iterations. Ignored when ``imputation_type`` is not 'iterative'.	


    categorical_features: list of str, default = None
        If the inferred data types are not correct or the silent param is set to True,
        categorical_features param can be used to overwrite or define the data types. 
        It takes a list of strings with column names that are categorical.


    categorical_imputation: str, default = 'constant'
        Missing values in categorical features are imputed with a constant 'not_available'
        value. The other available option is 'mode'.


    categorical_iterative_imputer: str, default = 'lightgbm'
        Estimator for iterative imputation of missing values in categorical features.
        Ignored when ``imputation_type`` is not 'iterative'. 


    ordinal_features: dict, default = None
        Encode categorical features as ordinal. For example, a categorical feature with 
        'low', 'medium', 'high' values where low < medium < high can be passed as  
        ordinal_features = { 'column_name' : ['low', 'medium', 'high'] }. 


    high_cardinality_features: list of str, default = None
        When categorical features contains many levels, it can be compressed into fewer
        levels using this parameter. It takes a list of strings with column names that 
        are categorical.


    high_cardinality_method: str, default = 'frequency'
        Categorical features with high cardinality are replaced with the frequency of
        values in each level occurring in the training dataset. Other available method
        is 'clustering' which trains the K-Means clustering algorithm on the statistical
        attribute of the training data and replaces the original value of feature with the 
        cluster label. The number of clusters is determined by optimizing Calinski-Harabasz 
        and Silhouette criterion. 


    numeric_features: list of str, default = None
        If the inferred data types are not correct or the silent param is set to True,
        numeric_features param can be used to overwrite or define the data types. 
        It takes a list of strings with column names that are numeric.


    numeric_imputation: str, default = 'mean'
        Missing values in numeric features are imputed with 'mean' value of the feature 
        in the training dataset. The other available option is 'median' or 'zero'.


    numeric_iterative_imputer: str, default = 'lightgbm'
        Estimator for iterative imputation of missing values in numeric features.
        Ignored when ``imputation_type`` is set to 'simple'. 


    date_features: list of str, default = None
        If the inferred data types are not correct or the silent param is set to True,
        date_features param can be used to overwrite or define the data types. It takes 
        a list of strings with column names that are DateTime.


    ignore_features: list of str, default = None
        ignore_features param can be used to ignore features during model training.
        It takes a list of strings with column names that are to be ignored.


    normalize: bool, default = False
        When set to True, it transforms the numeric features by scaling them to a given
        range. Type of scaling is defined by the ``normalize_method`` parameter.


    normalize_method: str, default = 'zscore'
        Defines the method for scaling. By default, normalize method is set to 'zscore'
        The standard zscore is calculated as z = (x - u) / s. Ignored when ``normalize`` 
        is not True. The other options are:
    
        - minmax: scales and translates each feature individually such that it is in 
          the range of 0 - 1.
        - maxabs: scales and translates each feature individually such that the 
          maximal absolute value of each feature will be 1.0. It does not 
          shift/center the data, and thus does not destroy any sparsity.
        - robust: scales and translates each feature according to the Interquartile 
          range. When the dataset contains outliers, robust scaler often gives 
          better results.


    transformation: bool, default = False
        When set to True, it applies the power transform to make data more Gaussian-like.
        Type of transformation is defined by the ``transformation_method`` parameter.


    transformation_method: str, default = 'yeo-johnson'
        Defines the method for transformation. By default, the transformation method is 
        set to 'yeo-johnson'. The other available option for transformation is 'quantile'. 
        Ignored when ``transformation`` is not True.

    
    handle_unknown_categorical: bool, default = True
        When set to True, unknown categorical levels in unseen data are replaced by the
        most or least frequent level as learned in the training dataset. 


    unknown_categorical_method: str, default = 'least_frequent'
        Method used to replace unknown categorical levels in unseen data. Method can be
        set to 'least_frequent' or 'most_frequent'.


    pca: bool, default = False
        When set to True, dimensionality reduction is applied to project the data into 
        a lower dimensional space using the method defined in ``pca_method`` parameter. 
        

    pca_method: str, default = 'linear'
        The 'linear' method performs uses Singular Value  Decomposition. Other options are:
        
        - kernel: dimensionality reduction through the use of RVF kernel.
        - incremental: replacement for 'linear' pca when the dataset is too large.


    pca_components: int or float, default = None
        Number of components to keep. if pca_components is a float, it is treated as a 
        target percentage for information retention. When pca_components is an integer
        it is treated as the number of features to be kept. pca_components must be less
        than the original number of features. Ignored when ``pca`` is not True.


    ignore_low_variance: bool, default = False
        When set to True, all categorical features with insignificant variances are 
        removed from the data. The variance is calculated using the ratio of unique 
        values to the number of samples, and the ratio of the most common value to the 
        frequency of the second most common value.

    
    combine_rare_levels: bool, default = False
        When set to True, frequency percentile for levels in categorical features below 
        a certain threshold is combined into a single level.

    
    rare_level_threshold: float, default = 0.1
        Percentile distribution below which rare categories are combined. Ignored when
        ``combine_rare_levels`` is not True.

    
    bin_numeric_features: list of str, default = None
        To convert numeric features into categorical, bin_numeric_features parameter can 
        be used. It takes a list of strings with column names to be discretized. It does
        so by using 'sturges' rule to determine the number of clusters and then apply
        KMeans algorithm. Original values of the feature are then replaced by the
        cluster label.


    remove_outliers: bool, default = False
        When set to True, outliers from the training data are removed using the Singular 
        Value Decomposition.


    outliers_threshold: float, default = 0.05
        The percentage outliers to be removed from the training dataset. Ignored when 
        ``remove_outliers`` is not True.


    remove_multicollinearity: bool, default = False
        When set to True, features with the inter-correlations higher than the defined 
        threshold are removed. When two features are highly correlated with each other, 
        the feature that is less correlated with the target variable is removed. 


    multicollinearity_threshold: float, default = 0.9
        Threshold for correlated features. Ignored when ``remove_multicollinearity``
        is not True.

    
    remove_perfect_collinearity: bool, default = True
        When set to True, perfect collinearity (features with correlation = 1) is removed
        from the dataset, when two features are 100% correlated, one of it is randomly 
        removed from the dataset.


    create_clusters: bool, default = False
        When set to True, an additional feature is created in training dataset where each 
        instance is assigned to a cluster. The number of clusters is determined by 
        optimizing Calinski-Harabasz and Silhouette criterion.


    cluster_iter: int, default = 20
        Number of iterations for creating cluster. Each iteration represents cluster 
        size. Ignored when ``create_clusters`` is not True. 


    polynomial_features: bool, default = False
        When set to True, new features are derived using existing numeric features. 


    polynomial_degree: int, default = 2
        Degree of polynomial features. For example, if an input sample is two dimensional 
        and of the form [a, b], the polynomial features with degree = 2 are: 
        [1, a, b, a^2, ab, b^2]. Ignored when ``polynomial_features`` is not True.


    trigonometry_features: bool, default = False
        When set to True, new features are derived using existing numeric features.


    polynomial_threshold: float, default = 0.1
        When ``polynomial_features`` or ``trigonometry_features`` is True, new features
        are derived from the existing numeric features. This may sometimes result in too 
        large feature space. polynomial_threshold parameter can be used to deal with this  
        problem. It does so by using combination of Random Forest, AdaBoost and Linear 
        correlation. All derived features that falls within the percentile distribution 
        are kept and rest of the features are removed.


    group_features: list or list of list, default = None
        When the dataset contains features with related characteristics, group_features
        parameter can be used for feature extraction. It takes a list of strings with 
        column names that are related.

        
    group_names: list, default = None
        Group names to be used in naming new features. When the length of group_names 
        does not match with the length of ``group_features``, new features are named 
        sequentially group_1, group_2, etc. It is ignored when ``group_features`` is
        None.

    
    feature_selection: bool, default = False
        When set to True, a subset of features are selected using a combination of 
        various permutation importance techniques including Random Forest, Adaboost 
        and Linear correlation with target variable. The size of the subset is 
        dependent on the ``feature_selection_threshold`` parameter. 


    feature_selection_threshold: float, default = 0.8
        Threshold value used for feature selection. When ``polynomial_features`` or 
        ``feature_interaction`` is True, it is recommended to keep the threshold low
        to avoid large feature spaces. Setting a very low value may be efficient but 
        could result in under-fitting.

    
    feature_selection_method: str, default = 'classic'
        Algorithm for feature selection. 'classic' method uses permutation feature
        importance techniques. Other possible value is 'boruta' which uses boruta
        algorithm for feature selection. 

    
    feature_interaction: bool, default = False 
        When set to True, new features are created by interacting (a * b) all the 
        numeric variables in the dataset. This feature is not scalable and may not
        work as expected on datasets with large feature space.

    
    feature_ratio: bool, default = False
        When set to True, new features are created by calculating the ratios (a / b) 
        between all numeric variables in the dataset. This feature is not scalable and 
        may not work as expected on datasets with large feature space.

    
    interaction_threshold: bool, default = 0.01
        Similar to polynomial_threshold, It is used to compress a sparse matrix of newly 
        created features through interaction. Features whose importance based on the 
        combination  of  Random Forest, AdaBoost and Linear correlation falls within the 
        percentile of the  defined threshold are kept in the dataset. Remaining features 
        are dropped before further processing.

    
    fix_imbalance: bool, default = False
        When training dataset has unequal distribution of target class it can be balanced 
        using this parameter. When set to True, SMOTE (Synthetic Minority Over-sampling 
        Technique) is applied by default to create synthetic datapoints for minority class.


    fix_imbalance_method: obj, default = None
        When ``fix_imbalance`` is True, 'imblearn' compatible object with 'fit_resample'
        method can be passed. When set to None, 'imblearn.over_sampling.SMOTE' is used.  
        

    data_split_shuffle: bool, default = True
        When set to False, prevents shuffling of rows during 'train_test_split'.


    data_split_stratify: bool or list, default = False
        Controls stratification during 'train_test_split'. When set to True, will 
        stratify by target column. To stratify on any other columns, pass a list of 
        column names. Ignored when ``data_split_shuffle`` is False.


    fold_strategy: str or sklearn CV generator object, default = 'stratifiedkfold'
        Choice of cross validation strategy. Possible values are:

        * 'kfold'
        * 'stratifiedkfold'
        * 'groupkfold'
        * 'timeseries'
        * a custom CV generator object compatible with scikit-learn.


    fold: int, default = 10
        Number of folds to be used in cross validation. Must be at least 2. This is
        a global setting that can be over-written at function level by using ``fold``
        parameter. Ignored when ``fold_strategy`` is a custom object.


    fold_shuffle: bool, default = False
        Controls the shuffle parameter of CV. Only applicable when ``fold_strategy``
        is 'kfold' or 'stratifiedkfold'. Ignored when ``fold_strategy`` is a custom
        object.

    
    fold_groups: str or array-like, with shape (n_samples,), default = None
        Optional group labels when 'GroupKFold' is used for the cross validation.
        It takes an array with shape (n_samples, ) where n_samples is the number
        of rows in the training dataset. When string is passed, it is interpreted 
        as the column name in the dataset containing group labels.


    n_jobs: int, default = -1
        The number of jobs to run in parallel (for functions that supports parallel 
        processing) -1 means using all processors. To run all functions on single 
        processor set n_jobs to None.


    use_gpu: bool or str, default = False
        When set to True, it will use GPU for training with algorithms that support it, 
        and fall back to CPU if they are unavailable. When set to 'force', it will only
        use GPU-enabled algorithms and raise exceptions when they are unavailable. When 
        False, all algorithms are trained using CPU only.

        GPU enabled algorithms:
        
        - Extreme Gradient Boosting, requires no further installation

        - CatBoost Classifier, requires no further installation
          (GPU is only enabled when data > 50,000 rows)  
        
        - Light Gradient Boosting Machine, requires GPU installation
          https://lightgbm.readthedocs.io/en/latest/GPU-Tutorial.html

        - Logistic Regression, Ridge Classifier, Random Forest, K Neighbors Classifier,
          Support Vector Machine, requires cuML >= 0.15 
          https://github.com/rapidsai/cuml


    custom_pipeline: (str, transformer) or list of (str, transformer), default = None
        When passed, will append the custom transformers in the preprocessing pipeline
        and are applied on each CV fold separately and on the final fit. All the custom
        transformations are applied after 'train_test_split' and before pycaret's internal 
        transformations. 


    html: bool, default = True
        When set to False, prevents runtime display of monitor. This must be set to False
        when the environment does not support IPython. For example, command line terminal,
        Databricks Notebook, Spyder and other similar IDEs. 


    session_id: int, default = None
        Controls the randomness of experiment. It is equivalent to 'random_state' in
        scikit-learn. When None, a pseudo random number is generated. This can be used 
        for later reproducibility of the entire experiment.


    log_experiment: bool, default = False
        When set to True, all metrics and parameters are logged on the ``MLFlow`` server.


    experiment_name: str, default = None
        Name of the experiment for logging. Ignored when ``log_experiment`` is not True.


    log_plots: bool or list, default = False
        When set to True, certain plots are logged automatically in the ``MLFlow`` server. 
        To change the type of plots to be logged, pass a list containing plot IDs. Refer
        to documentation of ``plot_model``. Ignored when ``log_experiment`` is not True.


    log_profile: bool, default = False
        When set to True, data profile is logged on the ``MLflow`` server as a html file.
        Ignored when ``log_experiment`` is not True. 


    log_data: bool, default = False
        When set to True, dataset is logged on the ``MLflow`` server as a csv file.
        Ignored when ``log_experiment`` is not True.
        

    silent: bool, default = False
        Controls the confirmation input of data types when ``setup`` is executed. When
        executing in completely automated mode or on a remote kernel, this must be True.

    
    verbose: bool, default = True
        When set to False, Information grid is not printed.


    profile: bool, default = False
        When set to True, an interactive EDA report is displayed. 


    profile_kwargs: dict, default = {} (empty dict)
        Dictionary of arguments passed to the ProfileReport method used
        to create the EDA report. Ignored if ``profile`` is False.


    Returns:
        Global variables that can be changed using the ``set_config`` function.
        
    """

    exp = ClassificationExperiment()
    set_current_experiment(exp)
    return exp.setup(
        data=data,
        target=target,
        train_size=train_size,
        test_data=test_data,
        preprocess=preprocess,
        imputation_type=imputation_type,
        iterative_imputation_iters=iterative_imputation_iters,
        categorical_features=categorical_features,
        categorical_imputation=categorical_imputation,
        categorical_iterative_imputer=categorical_iterative_imputer,
        ordinal_features=ordinal_features,
        high_cardinality_features=high_cardinality_features,
        high_cardinality_method=high_cardinality_method,
        numeric_features=numeric_features,
        numeric_imputation=numeric_imputation,
        numeric_iterative_imputer=numeric_iterative_imputer,
        date_features=date_features,
        ignore_features=ignore_features,
        normalize=normalize,
        normalize_method=normalize_method,
        transformation=transformation,
        transformation_method=transformation_method,
        handle_unknown_categorical=handle_unknown_categorical,
        unknown_categorical_method=unknown_categorical_method,
        pca=pca,
        pca_method=pca_method,
        pca_components=pca_components,
        ignore_low_variance=ignore_low_variance,
        combine_rare_levels=combine_rare_levels,
        rare_level_threshold=rare_level_threshold,
        bin_numeric_features=bin_numeric_features,
        remove_outliers=remove_outliers,
        outliers_threshold=outliers_threshold,
        remove_multicollinearity=remove_multicollinearity,
        multicollinearity_threshold=multicollinearity_threshold,
        remove_perfect_collinearity=remove_perfect_collinearity,
        create_clusters=create_clusters,
        cluster_iter=cluster_iter,
        polynomial_features=polynomial_features,
        polynomial_degree=polynomial_degree,
        trigonometry_features=trigonometry_features,
        polynomial_threshold=polynomial_threshold,
        group_features=group_features,
        group_names=group_names,
        feature_selection=feature_selection,
        feature_selection_threshold=feature_selection_threshold,
        feature_selection_method=feature_selection_method,
        feature_interaction=feature_interaction,
        feature_ratio=feature_ratio,
        interaction_threshold=interaction_threshold,
        fix_imbalance=fix_imbalance,
        fix_imbalance_method=fix_imbalance_method,
        data_split_shuffle=data_split_shuffle,
        data_split_stratify=data_split_stratify,
        fold_strategy=fold_strategy,
        fold=fold,
        fold_shuffle=fold_shuffle,
        fold_groups=fold_groups,
        n_jobs=n_jobs,
        use_gpu=use_gpu,
        custom_pipeline=custom_pipeline,
        html=html,
        session_id=session_id,
        log_experiment=log_experiment,
        experiment_name=experiment_name,
        log_plots=log_plots,
        log_profile=log_profile,
        log_data=log_data,
        silent=silent,
        verbose=verbose,
        profile=profile,
        profile_kwargs=profile_kwargs,
    )


@check_if_global_is_not_none(globals(), _CURRENT_EXPERIMENT_DECORATOR_DICT)
def compare_models(
    include: Optional[List[Union[str, Any]]] = None,
    exclude: Optional[List[str]] = None,
    fold: Optional[Union[int, Any]] = None,
    round: int = 4,
    cross_validation: bool = True,
    sort: str = "Accuracy",
    n_select: int = 1,
    budget_time: Optional[float] = None,
    turbo: bool = True,
    errors: str = "ignore",
    fit_kwargs: Optional[dict] = None,
    groups: Optional[Union[str, Any]] = None,
    verbose: bool = True,
) -> Union[Any, List[Any]]:

    """
    This function trains and evaluates performance of all estimators available in the 
    model library using cross validation. The output of this function is a score grid 
    with average cross validated scores. Metrics evaluated during CV can be accessed 
    using the ``get_metrics`` function. Custom metrics can be added or removed using 
    ``add_metric`` and ``remove_metric`` function.

    Example
    -------
    >>> from pycaret.datasets import get_data
    >>> juice = get_data('juice')
    >>> from pycaret.classification import *
    >>> exp_name = setup(data = juice,  target = 'Purchase')
    >>> best_model = compare_models() 


    include: list of str or scikit-learn compatible object, default = None
        To train and evaluate select models, list containing model ID or scikit-learn 
        compatible object can be passed in include param. To see a list of all models 
        available in the model library use the ``models`` function. 


    exclude: list of str, default = None
        To omit certain models from training and evaluation, pass a list containing 
        model id in the exclude parameter. To see a list of all models available
        in the model library use the ``models`` function. 


    fold: int or scikit-learn compatible CV generator, default = None
        Controls cross-validation. If None, the CV generator in the ``fold_strategy`` 
        parameter of the ``setup`` function is used. When an integer is passed, 
        it is interpreted as the 'n_splits' parameter of the CV generator in the 
        ``setup`` function.


    round: int, default = 4
        Number of decimal places the metrics in the score grid will be rounded to.


    cross_validation: bool, default = True
        When set to False, metrics are evaluated on holdout set. ``fold`` param
        is ignored when cross_validation is set to False.


    sort: str, default = 'Accuracy'
        The sort order of the score grid. It also accepts custom metrics that are
        added through the ``add_metric`` function.


    n_select: int, default = 1
        Number of top_n models to return. For example, to select top 3 models use
        n_select = 3.


    budget_time: int or float, default = None
        If not None, will terminate execution of the function after budget_time 
        minutes have passed and return results up to that point.


    turbo: bool, default = True
        When set to True, it excludes estimators with longer training times. To
        see which algorithms are excluded use the ``models`` function.


    errors: str, default = 'ignore'
        When set to 'ignore', will skip the model with exceptions and continue.
        If 'raise', will break the function when exceptions are raised.


    fit_kwargs: dict, default = {} (empty dict)
        Dictionary of arguments passed to the fit method of the model.


    groups: str or array-like, with shape (n_samples,), default = None
        Optional group labels when 'GroupKFold' is used for the cross validation.
        It takes an array with shape (n_samples, ) where n_samples is the number
        of rows in the training dataset. When string is passed, it is interpreted 
        as the column name in the dataset containing group labels.


    verbose: bool, default = True
        Score grid is not printed when verbose is set to False.
    
    
    Returns:
        Trained model or list of trained models, depending on the ``n_select`` param.

    Warnings
    --------
    - Changing turbo parameter to False may result in very high training times with 
      datasets exceeding 10,000 rows.

    - AUC for estimators that does not support 'predict_proba' is shown as 0.0000. 

    - No models are logged in ``MLFlow`` when ``cross_validation`` parameter is False.
    """

    return _CURRENT_EXPERIMENT.compare_models(
        include=include,
        exclude=exclude,
        fold=fold,
        round=round,
        cross_validation=cross_validation,
        sort=sort,
        n_select=n_select,
        budget_time=budget_time,
        turbo=turbo,
        errors=errors,
        fit_kwargs=fit_kwargs,
        groups=groups,
        verbose=verbose,
    )


@check_if_global_is_not_none(globals(), _CURRENT_EXPERIMENT_DECORATOR_DICT)
def create_model(
    estimator: Union[str, Any],
    fold: Optional[Union[int, Any]] = None,
    round: int = 4,
    cross_validation: bool = True,
    fit_kwargs: Optional[dict] = None,
    groups: Optional[Union[str, Any]] = None,
    verbose: bool = True,
    **kwargs,
) -> Any:

    """  
    This function trains and evaluates the performance of a given estimator 
    using cross validation. The output of this function is a score grid with 
    CV scores by fold. Metrics evaluated during CV can be accessed using the 
    ``get_metrics`` function. Custom metrics can be added or removed using 
    ``add_metric`` and ``remove_metric`` function. All the available models
    can be accessed using the ``models`` function.

    Example
    -------
    >>> from pycaret.datasets import get_data
    >>> juice = get_data('juice')
    >>> from pycaret.classification import *
    >>> exp_name = setup(data = juice,  target = 'Purchase')
    >>> lr = create_model('lr')


    estimator: str or scikit-learn compatible object
        ID of an estimator available in model library or pass an untrained 
        model object consistent with scikit-learn API. Estimators available  
        in the model library (ID - Name):

        * 'lr' - Logistic Regression             
        * 'knn' - K Neighbors Classifier          
        * 'nb' - Naive Bayes             
        * 'dt' - Decision Tree Classifier                   
        * 'svm' - SVM - Linear Kernel	            
        * 'rbfsvm' - SVM - Radial Kernel               
        * 'gpc' - Gaussian Process Classifier                  
        * 'mlp' - MLP Classifier                  
        * 'ridge' - Ridge Classifier                
        * 'rf' - Random Forest Classifier                   
        * 'qda' - Quadratic Discriminant Analysis                  
        * 'ada' - Ada Boost Classifier                 
        * 'gbc' - Gradient Boosting Classifier                  
        * 'lda' - Linear Discriminant Analysis                  
        * 'et' - Extra Trees Classifier                   
        * 'xgboost' - Extreme Gradient Boosting              
        * 'lightgbm' - Light Gradient Boosting Machine             
        * 'catboost' - CatBoost Classifier       


    fold: int or scikit-learn compatible CV generator, default = None
        Controls cross-validation. If None, the CV generator in the ``fold_strategy`` 
        parameter of the ``setup`` function is used. When an integer is passed, 
        it is interpreted as the 'n_splits' parameter of the CV generator in the 
        ``setup`` function.
        

    round: int, default = 4
        Number of decimal places the metrics in the score grid will be rounded to. 


    cross_validation: bool, default = True
        When set to False, metrics are evaluated on holdout set. ``fold`` param
        is ignored when cross_validation is set to False.


    fit_kwargs: dict, default = {} (empty dict)
        Dictionary of arguments passed to the fit method of the model.


    groups: str or array-like, with shape (n_samples,), default = None
        Optional group labels when GroupKFold is used for the cross validation.
        It takes an array with shape (n_samples, ) where n_samples is the number
        of rows in training dataset. When string is passed, it is interpreted as 
        the column name in the dataset containing group labels.


    verbose: bool, default = True
        Score grid is not printed when verbose is set to False.


    **kwargs: 
        Additional keyword arguments to pass to the estimator.


    Returns:
        Trained Model


    Warnings
    --------
    - AUC for estimators that does not support 'predict_proba' is shown as 0.0000.

    - Models are not logged on the ``MLFlow`` server when ``cross_validation`` param
      is set to False.

    """

    return _CURRENT_EXPERIMENT.create_model(
        estimator=estimator,
        fold=fold,
        round=round,
        cross_validation=cross_validation,
        fit_kwargs=fit_kwargs,
        groups=groups,
        verbose=verbose,
        **kwargs,
    )


@check_if_global_is_not_none(globals(), _CURRENT_EXPERIMENT_DECORATOR_DICT)
def tune_model(
    estimator,
    fold: Optional[Union[int, Any]] = None,
    round: int = 4,
    n_iter: int = 10,
    custom_grid: Optional[Union[Dict[str, list], Any]] = None,
    optimize: str = "Accuracy",
    custom_scorer=None,
    search_library: str = "scikit-learn",
    search_algorithm: Optional[str] = None,
    early_stopping: Any = False,
    early_stopping_max_iters: int = 10,
    choose_better: bool = False,
    fit_kwargs: Optional[dict] = None,
    groups: Optional[Union[str, Any]] = None,
    return_tuner: bool = False,
    verbose: bool = True,
    tuner_verbose: Union[int, bool] = True,
    **kwargs,
) -> Any:

    """
    This function tunes the hyperparameters of a given estimator. The output of
    this function is a score grid with CV scores by fold of the best selected 
    model based on ``optimize`` parameter. Metrics evaluated during CV can be 
    accessed using the ``get_metrics`` function. Custom metrics can be added
    or removed using ``add_metric`` and ``remove_metric`` function. 

    Example
    -------
    >>> from pycaret.datasets import get_data
    >>> juice = get_data('juice')
    >>> from pycaret.classification import *
    >>> exp_name = setup(data = juice,  target = 'Purchase')
    >>> lr = create_model('lr')
    >>> tuned_lr = tune_model(lr) 


    estimator: scikit-learn compatible object
        Trained model object


    fold: int or scikit-learn compatible CV generator, default = None
        Controls cross-validation. If None, the CV generator in the ``fold_strategy`` 
        parameter of the ``setup`` function is used. When an integer is passed, 
        it is interpreted as the 'n_splits' parameter of the CV generator in the 
        ``setup`` function.
        

    round: int, default = 4
        Number of decimal places the metrics in the score grid will be rounded to. 


    n_iter: int, default = 10
        Number of iterations in the grid search. Increasing 'n_iter' may improve 
        model performance but also increases the training time.


    custom_grid: dictionary, default = None
        To define custom search space for hyperparameters, pass a dictionary with 
        parameter name and values to be iterated. Custom grids must be in a format 
        supported by the defined ``search_library``.


    optimize: str, default = 'Accuracy'
        Metric name to be evaluated for hyperparameter tuning. It also accepts custom 
        metrics that are added through the ``add_metric`` function.


    custom_scorer: object, default = None
        custom scoring strategy can be passed to tune hyperparameters of the model. 
        It must be created using ``sklearn.make_scorer``. It is equivalent of adding
        custom metric using the ``add_metric`` function and passing the name of the
        custom metric in the ``optimize`` parameter. 
        Will be deprecated in future.


    search_library: str, default = 'scikit-learn'
        The search library used for tuning hyperparameters. Possible values:

        - 'scikit-learn' - default, requires no further installation
            https://github.com/scikit-learn/scikit-learn

        - 'scikit-optimize' - ``pip install scikit-optimize`` 
            https://scikit-optimize.github.io/stable/

        - 'tune-sklearn' - ``pip install tune-sklearn ray[tune]`` 
            https://github.com/ray-project/tune-sklearn

        - 'optuna' - ``pip install optuna`` 
            https://optuna.org/


    search_algorithm: str, default = None
        The search algorithm depends on the ``search_library`` parameter.
        Some search algorithms require additional libraries to be installed.
        If None, will use search library-specific default algorithm.

        - 'scikit-learn' possible values:
            - 'random' : random grid search (default)
            - 'grid' : grid search

        - 'scikit-optimize' possible values:
            - 'bayesian' : Bayesian search (default)

        - 'tune-sklearn' possible values:
            - 'random' : random grid search (default)
            - 'grid' : grid search
            - 'bayesian' : ``pip install scikit-optimize``
            - 'hyperopt' : ``pip install hyperopt``
            - 'optuna' : ``pip install optuna``
            - 'bohb' : ``pip install hpbandster ConfigSpace``

        - 'optuna' possible values:
            - 'random' : randomized search
            - 'tpe' : Tree-structured Parzen Estimator search (default)


    early_stopping: bool or str or object, default = False
        Use early stopping to stop fitting to a hyperparameter configuration 
        if it performs poorly. Ignored when ``search_library`` is scikit-learn, 
        or if the estimator does not have 'partial_fit' attribute. If False or 
        None, early stopping will not be used. Can be either an object accepted 
        by the search library or one of the following:

        - 'asha' for Asynchronous Successive Halving Algorithm
        - 'hyperband' for Hyperband
        - 'median' for Median Stopping Rule
        - If False or None, early stopping will not be used.


    early_stopping_max_iters: int, default = 10
        Maximum number of epochs to run for each sampled configuration.
        Ignored if ``early_stopping`` is False or None.


    choose_better: bool, default = False
        When set to True, the returned object is always better performing. The
        metric used for comparison is defined by the ``optimize`` parameter.  


    fit_kwargs: dict, default = {} (empty dict)
        Dictionary of arguments passed to the fit method of the tuner.


    groups: str or array-like, with shape (n_samples,), default = None
        Optional group labels when GroupKFold is used for the cross validation.
        It takes an array with shape (n_samples, ) where n_samples is the number
        of rows in training dataset. When string is passed, it is interpreted as 
        the column name in the dataset containing group labels.


    return_tuner: bool, default = False
        When set to True, will return a tuple of (model, tuner_object). 


    verbose: bool, default = True
        Score grid is not printed when verbose is set to False.


    tuner_verbose: bool or in, default = True
        If True or above 0, will print messages from the tuner. Higher values
        print more messages. Ignored when ``verbose`` param is False.


    **kwargs: 
        Additional keyword arguments to pass to the optimizer.


    Returns:
        Trained Model and Optional Tuner Object when ``return_tuner`` is True. 


    Warnings
    --------
    - Using 'grid' as ``search_algorithm`` may result in very long computation.
      Only recommended with smaller search spaces that can be defined in the
      ``custom_grid`` parameter.

    - ``search_library`` 'tune-sklearn' does not support GPU models.

    """

    return _CURRENT_EXPERIMENT.tune_model(
        estimator=estimator,
        fold=fold,
        round=round,
        n_iter=n_iter,
        custom_grid=custom_grid,
        optimize=optimize,
        custom_scorer=custom_scorer,
        search_library=search_library,
        search_algorithm=search_algorithm,
        early_stopping=early_stopping,
        early_stopping_max_iters=early_stopping_max_iters,
        choose_better=choose_better,
        fit_kwargs=fit_kwargs,
        groups=groups,
        return_tuner=return_tuner,
        verbose=verbose,
        tuner_verbose=tuner_verbose,
        **kwargs,
    )


@check_if_global_is_not_none(globals(), _CURRENT_EXPERIMENT_DECORATOR_DICT)
def ensemble_model(
    estimator,
    method: str = "Bagging",
    fold: Optional[Union[int, Any]] = None,
    n_estimators: int = 10,
    round: int = 4,
    choose_better: bool = False,
    optimize: str = "Accuracy",
    fit_kwargs: Optional[dict] = None,
    groups: Optional[Union[str, Any]] = None,
    verbose: bool = True,
) -> Any:

    """  
    This function ensembles a given estimator. The output of this function is 
    a score grid with CV scores by fold. Metrics evaluated during CV can be 
    accessed using the ``get_metrics`` function. Custom metrics can be added
    or removed using ``add_metric`` and ``remove_metric`` function. 


    Example
    -------
    >>> from pycaret.datasets import get_data
    >>> juice = get_data('juice')
    >>> from pycaret.classification import *
    >>> exp_name = setup(data = juice,  target = 'Purchase')
    >>> dt = create_model('dt')
    >>> bagged_dt = ensemble_model(dt, method = 'Bagging')
    

    estimator: scikit-learn compatible object
        Trained model object


    method: str, default = 'Bagging'
        Method for ensembling base estimator. It can be 'Bagging' or 'Boosting'. 


    fold: int or scikit-learn compatible CV generator, default = None
        Controls cross-validation. If None, the CV generator in the ``fold_strategy`` 
        parameter of the ``setup`` function is used. When an integer is passed, 
        it is interpreted as the 'n_splits' parameter of the CV generator in the 
        ``setup`` function.
        

    n_estimators: int, default = 10
        The number of base estimators in the ensemble. In case of perfect fit, the 
        learning procedure is stopped early.

        
    round: int, default = 4
        Number of decimal places the metrics in the score grid will be rounded to. 


    choose_better: bool, default = False
        When set to True, the returned object is always better performing. The
        metric used for comparison is defined by the ``optimize`` parameter. 


    optimize: str, default = 'Accuracy'
        Metric to compare for model selection when ``choose_better`` is True.


    fit_kwargs: dict, default = {} (empty dict)
        Dictionary of arguments passed to the fit method of the model.


    groups: str or array-like, with shape (n_samples,), default = None
        Optional group labels when GroupKFold is used for the cross validation.
        It takes an array with shape (n_samples, ) where n_samples is the number
        of rows in training dataset. When string is passed, it is interpreted as 
        the column name in the dataset containing group labels.


    verbose: bool, default = True
        Score grid is not printed when verbose is set to False.


    Returns:
        Trained Model


    Warnings
    --------
    - Method 'Boosting' is not supported for estimators that do not have 'class_weights' 
      or 'predict_proba' attributes. 

    """

    return _CURRENT_EXPERIMENT.ensemble_model(
        estimator=estimator,
        method=method,
        fold=fold,
        n_estimators=n_estimators,
        round=round,
        choose_better=choose_better,
        optimize=optimize,
        fit_kwargs=fit_kwargs,
        groups=groups,
        verbose=verbose,
    )


@check_if_global_is_not_none(globals(), _CURRENT_EXPERIMENT_DECORATOR_DICT)
def blend_models(
    estimator_list: list,
    fold: Optional[Union[int, Any]] = None,
    round: int = 4,
    choose_better: bool = False,
    optimize: str = "Accuracy",
    method: str = "auto",
    weights: Optional[List[float]] = None,
    fit_kwargs: Optional[dict] = None,
    groups: Optional[Union[str, Any]] = None,
    verbose: bool = True,
) -> Any:

    """
    This function trains a Soft Voting / Majority Rule classifier for select
    models passed in the ``estimator_list`` param. The output of this function 
    is a score grid with CV scores by fold. Metrics evaluated during CV can be 
    accessed using the ``get_metrics`` function. Custom metrics can be added
    or removed using ``add_metric`` and ``remove_metric`` function.


    Example
    -------
    >>> from pycaret.datasets import get_data
    >>> juice = get_data('juice')
    >>> from pycaret.classification import *
    >>> exp_name = setup(data = juice,  target = 'Purchase')
    >>> top3 = compare_models(n_select = 3)
    >>> blender = blend_models(top3)


    estimator_list: list of scikit-learn compatible objects
        List of trained model objects


    fold: int or scikit-learn compatible CV generator, default = None
        Controls cross-validation. If None, the CV generator in the ``fold_strategy`` 
        parameter of the ``setup`` function is used. When an integer is passed, 
        it is interpreted as the 'n_splits' parameter of the CV generator in the 
        ``setup`` function.


    round: int, default = 4
        Number of decimal places the metrics in the score grid will be rounded to.


    choose_better: bool, default = False
        When set to True, the returned object is always better performing. The
        metric used for comparison is defined by the ``optimize`` parameter. 


    optimize: str, default = 'Accuracy'
        Metric to compare for model selection when ``choose_better`` is True.


    method: str, default = 'auto'
        'hard' uses predicted class labels for majority rule voting. 'soft', predicts 
        the class label based on the argmax of the sums of the predicted probabilities, 
        which is recommended for an ensemble of well-calibrated classifiers. Default 
        value, 'auto', will try to use 'soft' and fall back to 'hard' if the former is 
        not supported.


    weights: list, default = None
        Sequence of weights (float or int) to weight the occurrences of predicted class 
        labels (hard voting) or class probabilities before averaging (soft voting). Uses 
        uniform weights when None.


    fit_kwargs: dict, default = {} (empty dict)
        Dictionary of arguments passed to the fit method of the model.


    groups: str or array-like, with shape (n_samples,), default = None
        Optional group labels when GroupKFold is used for the cross validation.
        It takes an array with shape (n_samples, ) where n_samples is the number
        of rows in training dataset. When string is passed, it is interpreted as 
        the column name in the dataset containing group labels.


    verbose: bool, default = True
        Score grid is not printed when verbose is set to False.


    Returns:
        Trained Model

    """

    return _CURRENT_EXPERIMENT.blend_models(
        estimator_list=estimator_list,
        fold=fold,
        round=round,
        choose_better=choose_better,
        optimize=optimize,
        method=method,
        weights=weights,
        fit_kwargs=fit_kwargs,
        groups=groups,
        verbose=verbose,
    )


@check_if_global_is_not_none(globals(), _CURRENT_EXPERIMENT_DECORATOR_DICT)
def stack_models(
    estimator_list: list,
    meta_model=None,
    fold: Optional[Union[int, Any]] = None,
    round: int = 4,
    method: str = "auto",
    restack: bool = True,
    choose_better: bool = False,
    optimize: str = "Accuracy",
    fit_kwargs: Optional[dict] = None,
    groups: Optional[Union[str, Any]] = None,
    verbose: bool = True,
) -> Any:

    """
    This function trains a meta model over select estimators passed in 
    the ``estimator_list`` parameter. The output of this function is a 
    score grid with CV scores by fold. Metrics evaluated during CV can 
    be accessed using the ``get_metrics`` function. Custom metrics 
    can be added or removed using ``add_metric`` and ``remove_metric`` 
    function.

    
    Example
    -------
    >>> from pycaret.datasets import get_data
    >>> juice = get_data('juice')
    >>> from pycaret.classification import *
    >>> exp_name = setup(data = juice,  target = 'Purchase')
    >>> top3 = compare_models(n_select = 3)
    >>> stacker = stack_models(top3)


    estimator_list: list of scikit-learn compatible objects
        List of trained model objects


    meta_model: scikit-learn compatible object, default = None
        When None, Logistic Regression is trained as a meta model.


    fold: int or scikit-learn compatible CV generator, default = None
        Controls cross-validation. If None, the CV generator in the ``fold_strategy`` 
        parameter of the ``setup`` function is used. When an integer is passed, 
        it is interpreted as the 'n_splits' parameter of the CV generator in the 
        ``setup`` function.


    round: int, default = 4
        Number of decimal places the metrics in the score grid will be rounded to.


    method: str, default = 'auto'
        When set to 'auto', it will invoke, for each estimator, 'predict_proba',
        'decision_function' or 'predict' in that order. Other, manually pass one
        of the value from 'predict_proba', 'decision_function' or 'predict'. 
        
        
    restack: bool, default = True
        When set to False, only the predictions of estimators will be used as 
        training data for the ``meta_model``.


    choose_better: bool, default = False
        When set to True, the returned object is always better performing. The
        metric used for comparison is defined by the ``optimize`` parameter. 


    optimize: str, default = 'Accuracy'
        Metric to compare for model selection when ``choose_better`` is True.


    fit_kwargs: dict, default = {} (empty dict)
        Dictionary of arguments passed to the fit method of the model.


    groups: str or array-like, with shape (n_samples,), default = None
        Optional group labels when GroupKFold is used for the cross validation.
        It takes an array with shape (n_samples, ) where n_samples is the number
        of rows in training dataset. When string is passed, it is interpreted as 
        the column name in the dataset containing group labels.


    verbose: bool, default = True
        Score grid is not printed when verbose is set to False.


    Returns:
        Trained Model


    Warnings
    --------
    - When ``method`` is not set to 'auto', it will check if the defined method
      is available for all estimators passed in ``estimator_list``. If the method is 
      not implemented by any estimator, it will raise an error.

    """

    return _CURRENT_EXPERIMENT.stack_models(
        estimator_list=estimator_list,
        meta_model=meta_model,
        fold=fold,
        round=round,
        method=method,
        restack=restack,
        choose_better=choose_better,
        optimize=optimize,
        fit_kwargs=fit_kwargs,
        groups=groups,
        verbose=verbose,
    )


@check_if_global_is_not_none(globals(), _CURRENT_EXPERIMENT_DECORATOR_DICT)
def plot_model(
    estimator,
    plot: str = "auc",
    scale: float = 1,
    save: bool = False,
    fold: Optional[Union[int, Any]] = None,
    fit_kwargs: Optional[dict] = None,
    groups: Optional[Union[str, Any]] = None,
    use_train_data: bool = False,
    verbose: bool = True,
    display_format = None
) -> str:

    """
    This function analyzes the performance of a trained model on holdout set. 
    It may require re-training the model in certain cases.

    Example
    -------
    >>> from pycaret.datasets import get_data
    >>> juice = get_data('juice')
    >>> from pycaret.classification import *
    >>> exp_name = setup(data = juice,  target = 'Purchase')
    >>> lr = create_model('lr')
    >>> plot_model(lr, plot = 'auc')


    estimator: scikit-learn compatible object
        Trained model object


    plot: str, default = 'auc'
        List of available plots (ID - Name):

        * 'auc' - Area Under the Curve
        * 'threshold' - Discrimination Threshold
        * 'pr' - Precision Recall Curve
        * 'confusion_matrix' - Confusion Matrix
        * 'error' - Class Prediction Error
        * 'class_report' - Classification Report
        * 'boundary' - Decision Boundary
        * 'rfe' - Recursive Feature Selection
        * 'learning' - Learning Curve
        * 'manifold' - Manifold Learning
        * 'calibration' - Calibration Curve
        * 'vc' - Validation Curve
        * 'dimension' - Dimension Learning
        * 'feature' - Feature Importance
        * 'feature_all' - Feature Importance (All)
        * 'parameter' - Model Hyperparameter
        * 'lift' - Lift Curve
        * 'gain' - Gain Chart
        * 'tree' - Decision Tree


    scale: float, default = 1
        The resolution scale of the figure.


    save: bool, default = False
        When set to True, plot is saved in the current working directory.


    fold: int or scikit-learn compatible CV generator, default = None
        Controls cross-validation. If None, the CV generator in the ``fold_strategy`` 
        parameter of the ``setup`` function is used. When an integer is passed, 
        it is interpreted as the 'n_splits' parameter of the CV generator in the 
        ``setup`` function.


    fit_kwargs: dict, default = {} (empty dict)
        Dictionary of arguments passed to the fit method of the model.


    groups: str or array-like, with shape (n_samples,), default = None
        Optional group labels when GroupKFold is used for the cross validation.
        It takes an array with shape (n_samples, ) where n_samples is the number
        of rows in training dataset. When string is passed, it is interpreted as 
        the column name in the dataset containing group labels.


    use_train_data: bool, default = False
        When set to true, train data will be used for plots, instead
        of test data.


    verbose: bool, default = True
        When set to False, progress bar is not displayed.
        
    display_format: str, default = None
        To display plots in [Streamlit](https://www.streamlit.io/), set this to 'streamlit'.


    Returns:
        None
        

    Warnings
    --------
    -   Estimators that does not support 'predict_proba' attribute cannot be used for
        'AUC' and 'calibration' plots. 
              
    -   When the target is multiclass, 'calibration', 'threshold', 'manifold' and 'rfe' 
        plots are not available.

    -   When the 'max_features' parameter of a trained model object is not equal to 
        the number of samples in training set, the 'rfe' plot is not available.

    """

    return _CURRENT_EXPERIMENT.plot_model(
        estimator=estimator,
        plot=plot,
        scale=scale,
        save=save,
        fold=fold,
        fit_kwargs=fit_kwargs,
        groups=groups,
        verbose=verbose,
        use_train_data=use_train_data,
<<<<<<< HEAD
=======
        system=True,
        display_format=display_format
>>>>>>> 7e4b7a02
    )


@check_if_global_is_not_none(globals(), _CURRENT_EXPERIMENT_DECORATOR_DICT)
def evaluate_model(
    estimator,
    fold: Optional[Union[int, Any]] = None,
    fit_kwargs: Optional[dict] = None,
    groups: Optional[Union[str, Any]] = None,
    use_train_data: bool = False,
):

    """
    This function displays a user interface for analyzing performance of a trained
    model. It calls the ``plot_model`` function internally. 
    

    Example
    -------
    >>> from pycaret.datasets import get_data
    >>> juice = get_data('juice')
    >>> from pycaret.classification import *
    >>> exp_name = setup(data = juice,  target = 'Purchase')
    >>> lr = create_model('lr')
    >>> evaluate_model(lr)
    

    estimator: scikit-learn compatible object
        Trained model object


    fold: int or scikit-learn compatible CV generator, default = None
        Controls cross-validation. If None, the CV generator in the ``fold_strategy`` 
        parameter of the ``setup`` function is used. When an integer is passed, 
        it is interpreted as the 'n_splits' parameter of the CV generator in the 
        ``setup`` function.


    fit_kwargs: dict, default = {} (empty dict)
        Dictionary of arguments passed to the fit method of the model.


    groups: str or array-like, with shape (n_samples,), default = None
        Optional group labels when GroupKFold is used for the cross validation.
        It takes an array with shape (n_samples, ) where n_samples is the number
        of rows in training dataset. When string is passed, it is interpreted as 
        the column name in the dataset containing group labels.


    use_train_data: bool, default = False
        When set to true, train data will be used for plots, instead
        of test data.


    Returns:
        None


    Warnings
    --------
    -   This function only works in IPython enabled Notebook.

    """

    return _CURRENT_EXPERIMENT.evaluate_model(
        estimator=estimator,
        fold=fold,
        fit_kwargs=fit_kwargs,
        groups=groups,
        use_train_data=use_train_data,
    )


@check_if_global_is_not_none(globals(), _CURRENT_EXPERIMENT_DECORATOR_DICT)
def interpret_model(
    estimator,
    plot: str = "summary",
    feature: Optional[str] = None,
    observation: Optional[int] = None,
    use_train_data: bool = False,
    save: bool = False,
    **kwargs,
):

    """ 
    This function analyzes the predictions generated from a tree-based model. It is
    implemented based on the SHAP (SHapley Additive exPlanations). For more info on
    this, please see https://shap.readthedocs.io/en/latest/

    Example
    -------
    >>> from pycaret.datasets import get_data
    >>> juice = get_data('juice')
    >>> from pycaret.classification import *
    >>> exp_name = setup(data = juice,  target = 'Purchase')
    >>> xgboost = create_model('xgboost')
    >>> interpret_model(xgboost)


    estimator: scikit-learn compatible object
        Trained model object


    plot: str, default = 'summary'
        Type of plot. Available options are: 'summary', 'correlation', and 'reason'.


    feature: str, default = None
        Feature to check correlation with. This parameter is only required when ``plot``
        type is 'correlation'. When set to None, it uses the first column in the train
        dataset.


    observation: int, default = None
        Observation index number in holdout set to explain. When ``plot`` is not
        'reason', this parameter is ignored. 


    use_train_data: bool, default = False
        When set to true, train data will be used for plots, instead
        of test data.


    save: bool, default = False
        When set to True, Plot is saved as a 'png' file in current working directory.


    **kwargs:
        Additional keyword arguments to pass to the plot.


    Returns:
        None

    """

    return _CURRENT_EXPERIMENT.interpret_model(
        estimator=estimator,
        plot=plot,
        feature=feature,
        observation=observation,
        use_train_data=use_train_data,
        save=save,
        **kwargs,
    )


@check_if_global_is_not_none(globals(), _CURRENT_EXPERIMENT_DECORATOR_DICT)
def calibrate_model(
    estimator,
    method: str = "sigmoid",
    fold: Optional[Union[int, Any]] = None,
    round: int = 4,
    fit_kwargs: Optional[dict] = None,
    groups: Optional[Union[str, Any]] = None,
    verbose: bool = True,
) -> Any:

    """  
    This function calibrates the probability of a given estimator using isotonic
    or logistic regression. The output of this function is a score grid with CV 
    scores by fold. Metrics evaluated during CV can be accessed using the 
    ``get_metrics`` function. Custom metrics can be added or removed using 
    ``add_metric`` and ``remove_metric`` function. 


    Example
    -------
    >>> from pycaret.datasets import get_data
    >>> juice = get_data('juice')
    >>> from pycaret.classification import *
    >>> exp_name = setup(data = juice,  target = 'Purchase')
    >>> dt = create_model('dt')
    >>> calibrated_dt = calibrate_model(dt)


    estimator: scikit-learn compatible object
        Trained model object
    

    method: str, default = 'sigmoid'
        The method to use for calibration. Can be 'sigmoid' which corresponds to 
        Platt's method or 'isotonic' which is a non-parametric approach. 


    fold: int or scikit-learn compatible CV generator, default = None
        Controls cross-validation. If None, the CV generator in the ``fold_strategy`` 
        parameter of the ``setup`` function is used. When an integer is passed, 
        it is interpreted as the 'n_splits' parameter of the CV generator in the 
        ``setup`` function.


    round: int, default = 4
        Number of decimal places the metrics in the score grid will be rounded to. 


    fit_kwargs: dict, default = {} (empty dict)
        Dictionary of arguments passed to the fit method of the model.


    groups: str or array-like, with shape (n_samples,), default = None
        Optional group labels when GroupKFold is used for the cross validation.
        It takes an array with shape (n_samples, ) where n_samples is the number
        of rows in training dataset. When string is passed, it is interpreted as 
        the column name in the dataset containing group labels.


    verbose: bool, default = True
        Score grid is not printed when verbose is set to False.


    Returns:
        Trained Model


    Warnings
    --------
    - Avoid isotonic calibration with too few calibration samples (< 1000) since it 
      tends to overfit.

    """

    return _CURRENT_EXPERIMENT.calibrate_model(
        estimator=estimator,
        method=method,
        fold=fold,
        round=round,
        fit_kwargs=fit_kwargs,
        groups=groups,
        verbose=verbose,
    )


@check_if_global_is_not_none(globals(), _CURRENT_EXPERIMENT_DECORATOR_DICT)
def optimize_threshold(
    estimator,
    true_positive: int = 0,
    true_negative: int = 0,
    false_positive: int = 0,
    false_negative: int = 0,
):

    """
    This function optimizes probability threshold for a given estimator using 
    custom cost function. The function displays a plot of optimized cost as a
    function of probability threshold between 0.0 to 1.0 and returns the 
    optimized threshold value as a numpy float. 


    Example
    -------
    >>> from pycaret.datasets import get_data
    >>> juice = get_data('juice')
    >>> from pycaret.classification import *
    >>> exp_name = setup(data = juice,  target = 'Purchase')
    >>> lr = create_model('lr')
    >>> optimize_threshold(lr, true_negative = 10, false_negative = -100)


    estimator: scikit-learn compatible object
        Trained model object
    

    true_positive: int, default = 0
        Cost function or returns for true positive.  
    

    true_negative: int, default = 0
        Cost function or returns for true negative.
    

    false_positive: int, default = 0
        Cost function or returns for false positive.    
    

    false_negative: int, default = 0
        Cost function or returns for false negative.       
    

    Returns:
        numpy.float64 


    Warnings
    --------
    - This function is not supported when target is multiclass. 

    """

    return _CURRENT_EXPERIMENT.optimize_threshold(
        estimator=estimator,
        true_positive=true_positive,
        true_negative=true_negative,
        false_positive=false_positive,
        false_negative=false_negative,
    )


@check_if_global_is_not_none(globals(), _CURRENT_EXPERIMENT_DECORATOR_DICT)
def predict_model(
    estimator,
    data: Optional[pd.DataFrame] = None,
    probability_threshold: Optional[float] = None,
    encoded_labels: bool = False,
    round: int = 4,
    verbose: bool = True,
) -> pd.DataFrame:

    """
    This function predicts ``Label`` and ``Score`` (probability of predicted 
    class) using a trained model. When ``data`` is None, it predicts label and 
    score on the holdout set.
    
    
    Example
    -------
    >>> from pycaret.datasets import get_data
    >>> juice = get_data('juice')
    >>> from pycaret.classification import *
    >>> exp_name = setup(data = juice,  target = 'Purchase')
    >>> lr = create_model('lr')
    >>> pred_holdout = predict_model(lr)
    >>> pred_unseen = predict_model(lr, data = unseen_dataframe)
        

    estimator: scikit-learn compatible object
        Trained model object


    data: pandas.DataFrame
        Shape (n_samples, n_features). All features used during training 
        must be available in the unseen dataset.
    

    probability_threshold: float, default = None
        Threshold for converting predicted probability to class label.
        It defaults to 0.5 for all classifiers unless explicitly defined 
        in this parameter. 


    encoded_labels: bool, default = False
        When set to True, will return labels encoded as an integer.


    round: int, default = 4
        Number of decimal places the metrics in the score grid will be rounded to. 


    verbose: bool, default = True
        When set to False, holdout score grid is not printed.


    Returns:
        pandas.DataFrame


    Warnings
    --------
    - The behavior of the ``predict_model`` is changed in version 2.1 without backward 
      compatibility. As such, the pipelines trained using the version (<= 2.0), may not 
      work for inference with version >= 2.1. You can either retrain your models with a 
      newer version or downgrade the version for inference.

    """

    return _CURRENT_EXPERIMENT.predict_model(
        estimator=estimator,
        data=data,
        probability_threshold=probability_threshold,
        encoded_labels=encoded_labels,
        round=round,
        verbose=verbose,
    )


@check_if_global_is_not_none(globals(), _CURRENT_EXPERIMENT_DECORATOR_DICT)
def finalize_model(
    estimator,
    fit_kwargs: Optional[dict] = None,
    groups: Optional[Union[str, Any]] = None,
    model_only: bool = True,
) -> Any:

    """
    This function trains a given estimator on the entire dataset including the 
    holdout set. 
    
    
    Example
    -------
    >>> from pycaret.datasets import get_data
    >>> juice = get_data('juice')
    >>> from pycaret.classification import *
    >>> exp_name = setup(data = juice,  target = 'Purchase')
    >>> lr = create_model('lr')
    >>> final_lr = finalize_model(lr)
    

    estimator: scikit-learn compatible object
        Trained model object


    fit_kwargs: dict, default = {} (empty dict)
        Dictionary of arguments passed to the fit method of the model.


    groups: str or array-like, with shape (n_samples,), default = None
        Optional group labels when GroupKFold is used for the cross validation.
        It takes an array with shape (n_samples, ) where n_samples is the number
        of rows in training dataset. When string is passed, it is interpreted as 
        the column name in the dataset containing group labels.


    model_only: bool, default = True
        When set to False, only model object is re-trained and all the 
        transformations in Pipeline are ignored.


    Returns:
        Trained Model
      
    """

    return _CURRENT_EXPERIMENT.finalize_model(
        estimator=estimator,
        fit_kwargs=fit_kwargs,
        groups=groups,
        model_only=model_only,
    )


@check_if_global_is_not_none(globals(), _CURRENT_EXPERIMENT_DECORATOR_DICT)
def deploy_model(
    model, model_name: str, authentication: dict, platform: str = "aws",
):

    """
    This function deploys the transformation pipeline and trained model on cloud.
    

    Example
    -------
    >>> from pycaret.datasets import get_data
    >>> juice = get_data('juice')
    >>> from pycaret.classification import *
    >>> exp_name = setup(data = juice,  target = 'Purchase')
    >>> lr = create_model('lr')
    >>> deploy_model(model = lr, model_name = 'lr-for-deployment', platform = 'aws', authentication = {'bucket' : 'S3-bucket-name'})
        

    Amazon Web Service (AWS) users:
        To deploy a model on AWS S3 ('aws'), environment variables must be set in your
        local environment. To configure AWS environment variables, type ``aws configure`` 
        in the command line. Following information from the IAM portal of amazon console 
        account is required:

        - AWS Access Key ID
        - AWS Secret Key Access
        - Default Region Name (can be seen under Global settings on your AWS console)

        More info: https://docs.aws.amazon.com/cli/latest/userguide/cli-configure-envvars.html


    Google Cloud Platform (GCP) users:
        To deploy a model on Google Cloud Platform ('gcp'), project must be created 
        using command line or GCP console. Once project is created, you must create 
        a service account and download the service account key as a JSON file to set 
        environment variables in your local environment. 

        More info: https://cloud.google.com/docs/authentication/production

    
    Microsoft Azure (Azure) users:
        To deploy a model on Microsoft Azure ('azure'), environment variables for connection
        string must be set in your local environment. Go to settings of storage account on
        Azure portal to access the connection string required. 

        More info: https://docs.microsoft.com/en-us/azure/storage/blobs/storage-quickstart-blobs-python?toc=%2Fpython%2Fazure%2FTOC.json


    model: scikit-learn compatible object
        Trained model object
    

    model_name: str
        Name of model.
    

    authentication: dict
        Dictionary of applicable authentication tokens.

        When platform = 'aws':
        {'bucket' : 'S3-bucket-name'}

        When platform = 'gcp':
        {'project': 'gcp-project-name', 'bucket' : 'gcp-bucket-name'}

        When platform = 'azure':
        {'container': 'azure-container-name'}
    

    platform: str, default = 'aws'
        Name of the cloud platform. Currently supported platforms: 'aws', 'gcp' and 'azure'.
    

    Returns:
        None

    """

    return _CURRENT_EXPERIMENT.deploy_model(
        model=model,
        model_name=model_name,
        authentication=authentication,
        platform=platform,
    )


@check_if_global_is_not_none(globals(), _CURRENT_EXPERIMENT_DECORATOR_DICT)
def save_model(model, model_name: str, model_only: bool = False, verbose: bool = True):

    """
    This function saves the transformation pipeline and trained model object 
    into the current working directory as a pickle file for later use. 
    
    Example
    -------
    >>> from pycaret.datasets import get_data
    >>> juice = get_data('juice')
    >>> from pycaret.classification import *
    >>> exp_name = setup(data = juice,  target = 'Purchase')
    >>> lr = create_model('lr')
    >>> save_model(lr, 'saved_lr_model')
    

    model: scikit-learn compatible object
        Trained model object
    

    model_name: str
        Name of the model.
    

    model_only: bool, default = False
        When set to True, only trained model object is saved instead of the 
        entire pipeline.


    verbose: bool, default = True
        Success message is not printed when verbose is set to False.


    Returns:
        Tuple of the model object and the filename.

    """

    return _CURRENT_EXPERIMENT.save_model(
        model=model, model_name=model_name, model_only=model_only, verbose=verbose
    )


@check_if_global_is_not_none(globals(), _CURRENT_EXPERIMENT_DECORATOR_DICT)
def load_model(
    model_name,
    platform: Optional[str] = None,
    authentication: Optional[Dict[str, str]] = None,
    verbose: bool = True,
):

    """
    This function loads a previously saved pipeline.
    

    Example
    -------
    >>> from pycaret.classification import load_model
    >>> saved_lr = load_model('saved_lr_model')


    model_name: str
        Name of the model.
      

    platform: str, default = None
        Name of the cloud platform. Currently supported platforms: 
        'aws', 'gcp' and 'azure'.
    

    authentication: dict, default = None
        dictionary of applicable authentication tokens.

        when platform = 'aws':
        {'bucket' : 'S3-bucket-name'}

        when platform = 'gcp':
        {'project': 'gcp-project-name', 'bucket' : 'gcp-bucket-name'}

        when platform = 'azure':
        {'container': 'azure-container-name'}
    

    verbose: bool, default = True
        Success message is not printed when verbose is set to False.


    Returns:
        Trained Model

    """

    return _CURRENT_EXPERIMENT.load_model(
        model_name=model_name,
        platform=platform,
        authentication=authentication,
        verbose=verbose,
    )


@check_if_global_is_not_none(globals(), _CURRENT_EXPERIMENT_DECORATOR_DICT)
def automl(
    optimize: str = "Accuracy", use_holdout: bool = False, turbo: bool = True
) -> Any:

    """ 
    This function returns the best model out of all trained models in
    current session based on the ``optimize`` parameter. Metrics
    evaluated can be accessed using the ``get_metrics`` function. 

    
    Example
    -------
    >>> from pycaret.datasets import get_data
    >>> juice = get_data('juice')
    >>> from pycaret.classification import *
    >>> exp_name = setup(data = juice,  target = 'Purchase')
    >>> top3 = compare_models(n_select = 3)
    >>> tuned_top3 = [tune_model(i) for i in top3]
    >>> blender = blend_models(tuned_top3)
    >>> stacker = stack_models(tuned_top3)
    >>> best_auc_model = automl(optimize = 'AUC')


    optimize: str, default = 'Accuracy'
        Metric to use for model selection. It also accepts custom metrics
        added using the ``add_metric`` function. 


    use_holdout: bool, default = False
        When set to True, metrics are evaluated on holdout set instead of CV.


    turbo: bool, default = True
        When set to True and use_holdout is False, only models created with default fold
        parameter will be considered. If set to False, models created with a non-default
        fold parameter will be scored again using default fold settings, so that they can be
        compared.


    Returns:
        Trained Model

    """
    return _CURRENT_EXPERIMENT.automl(
        optimize=optimize, use_holdout=use_holdout, turbo=turbo
    )


@check_if_global_is_not_none(globals(), _CURRENT_EXPERIMENT_DECORATOR_DICT)
def pull(pop: bool = False) -> pd.DataFrame:

    """  
    Returns last printed score grid. Use ``pull`` function after
    any training function to store the score grid in pandas.DataFrame.


    pop: bool, default = False
        If True, will pop (remove) the returned dataframe from the
        display container.


    Returns:
        pandas.DataFrame

    """
    return _CURRENT_EXPERIMENT.pull(pop=pop)


@check_if_global_is_not_none(globals(), _CURRENT_EXPERIMENT_DECORATOR_DICT)
def models(
    type: Optional[str] = None, internal: bool = False, raise_errors: bool = True,
) -> pd.DataFrame:

    """
    Returns table of models available in the model library.

    Example
    -------
    >>> from pycaret.datasets import get_data
    >>> juice = get_data('juice')
    >>> from pycaret.classification import *
    >>> exp_name = setup(data = juice,  target = 'Purchase')    
    >>> all_models = models()


    type: str, default = None
        - linear : filters and only return linear models
        - tree : filters and only return tree based models
        - ensemble : filters and only return ensemble models
    

    internal: bool, default = False
        When True, will return extra columns and rows used internally.


    raise_errors: bool, default = True
        When False, will suppress all exceptions, ignoring models
        that couldn't be created.


    Returns:
        pandas.DataFrame

    """
    return _CURRENT_EXPERIMENT.models(
        type=type, internal=internal, raise_errors=raise_errors
    )


@check_if_global_is_not_none(globals(), _CURRENT_EXPERIMENT_DECORATOR_DICT)
def get_metrics(
    reset: bool = False, include_custom: bool = True, raise_errors: bool = True,
) -> pd.DataFrame:

    """
    Returns table of available metrics used for CV.


    Example
    -------
    >>> from pycaret.datasets import get_data
    >>> juice = get_data('juice')
    >>> from pycaret.classification import *
    >>> exp_name = setup(data = juice,  target = 'Purchase')    
    >>> all_metrics = get_metrics()


    reset: bool, default = False
        When True, will reset all changes made using the ``add_metric`` 
        and ``remove_metric`` function.


    include_custom: bool, default = True
        Whether to include user added (custom) metrics or not.


    raise_errors: bool, default = True
        If False, will suppress all exceptions, ignoring models that
        couldn't be created.


    Returns:
        pandas.DataFrame

    """

    return _CURRENT_EXPERIMENT.get_metrics(
        reset=reset, include_custom=include_custom, raise_errors=raise_errors,
    )


@check_if_global_is_not_none(globals(), _CURRENT_EXPERIMENT_DECORATOR_DICT)
def add_metric(
    id: str,
    name: str,
    score_func: type,
    target: str = "pred",
    greater_is_better: bool = True,
    multiclass: bool = True,
    **kwargs,
) -> pd.Series:

    """ 
    Adds a custom metric to be used for CV.


    Example
    -------
    >>> from pycaret.datasets import get_data
    >>> juice = get_data('juice')
    >>> from pycaret.classification import *
    >>> exp_name = setup(data = juice,  target = 'Purchase') 
    >>> from sklearn.metrics import log_loss
    >>> add_metric('logloss', 'Log Loss', log_loss, greater_is_better = False)


    id: str
        Unique id for the metric.


    name: str
        Display name of the metric.


    score_func: type
        Score function (or loss function) with signature ``score_func(y, y_pred, **kwargs)``.


    target: str, default = 'pred'
        The target of the score function.

        - 'pred' for the prediction table
        - 'pred_proba' for pred_proba
        - 'threshold' for decision_function or predict_proba


    greater_is_better: bool, default = True
        Whether ``score_func`` is higher the better or not.


    multiclass: bool, default = True
        Whether the metric supports multiclass target.


    **kwargs:
        Arguments to be passed to score function.


    Returns:
        pandas.Series

    """

    return _CURRENT_EXPERIMENT.add_metric(
        id=id,
        name=name,
        score_func=score_func,
        target=target,
        greater_is_better=greater_is_better,
        multiclass=multiclass,
        **kwargs,
    )


@check_if_global_is_not_none(globals(), _CURRENT_EXPERIMENT_DECORATOR_DICT)
def remove_metric(name_or_id: str):

    """  
    Removes a metric from CV.


    Example
    -------
    >>> from pycaret.datasets import get_data
    >>> juice = get_data('juice')
    >>> from pycaret.classification import *
    >>> exp_name = setup(data = juice,  target = 'Purchase') 
    >>> remove_metric('MCC')


    name_or_id: str
        Display name or ID of the metric.

    
    Returns:
        None

    """
    return _CURRENT_EXPERIMENT.remove_metric(name_or_id=name_or_id)


@check_if_global_is_not_none(globals(), _CURRENT_EXPERIMENT_DECORATOR_DICT)
def get_logs(experiment_name: Optional[str] = None, save: bool = False) -> pd.DataFrame:

    """
    Returns a table of experiment logs. Only works when ``log_experiment``
    is True when initializing the ``setup`` function.


    Example
    -------
    >>> from pycaret.datasets import get_data
    >>> juice = get_data('juice')
    >>> from pycaret.classification import *
    >>> exp_name = setup(data = juice,  target = 'Purchase', log_experiment = True) 
    >>> best = compare_models()
    >>> exp_logs = get_logs()


    experiment_name: str, default = None
        When None current active run is used.


    save: bool, default = False
        When set to True, csv file is saved in current working directory.


    Returns:
        pandas.DataFrame

    """

    return _CURRENT_EXPERIMENT.get_logs(experiment_name=experiment_name, save=save)


@check_if_global_is_not_none(globals(), _CURRENT_EXPERIMENT_DECORATOR_DICT)
def get_config(variable: str):

    """
    This function retrieves the global variables created when initializing the 
    ``setup`` function. Following variables are accessible:

    - X: Transformed dataset (X)
    - y: Transformed dataset (y)  
    - X_train: Transformed train dataset (X)
    - X_test: Transformed test/holdout dataset (X)
    - y_train: Transformed train dataset (y)
    - y_test: Transformed test/holdout dataset (y)
    - seed: random state set through session_id
    - prep_pipe: Transformation pipeline
    - fold_shuffle_param: shuffle parameter used in Kfolds
    - n_jobs_param: n_jobs parameter used in model training
    - html_param: html_param configured through setup
    - create_model_container: results grid storage container
    - master_model_container: model storage container
    - display_container: results display container
    - exp_name_log: Name of experiment
    - logging_param: log_experiment param
    - log_plots_param: log_plots param
    - USI: Unique session ID parameter
    - fix_imbalance_param: fix_imbalance param
    - fix_imbalance_method_param: fix_imbalance_method param
    - data_before_preprocess: data before preprocessing
    - target_param: name of target variable
    - gpu_param: use_gpu param configured through setup
    - fold_generator: CV splitter configured in fold_strategy
    - fold_param: fold params defined in the setup
    - fold_groups_param: fold groups defined in the setup
    - stratify_param: stratify parameter defined in the setup


    Example
    -------
    >>> from pycaret.datasets import get_data
    >>> juice = get_data('juice')
    >>> from pycaret.classification import *
    >>> exp_name = setup(data = juice,  target = 'Purchase') 
    >>> X_train = get_config('X_train') 


    Returns:
        Global variable

    """

    return _CURRENT_EXPERIMENT.get_config(variable=variable)


@check_if_global_is_not_none(globals(), _CURRENT_EXPERIMENT_DECORATOR_DICT)
def set_config(variable: str, value):

    """
    This function resets the global variables. Following variables are 
    accessible:

    - X: Transformed dataset (X)
    - y: Transformed dataset (y)  
    - X_train: Transformed train dataset (X)
    - X_test: Transformed test/holdout dataset (X)
    - y_train: Transformed train dataset (y)
    - y_test: Transformed test/holdout dataset (y)
    - seed: random state set through session_id
    - prep_pipe: Transformation pipeline
    - fold_shuffle_param: shuffle parameter used in Kfolds
    - n_jobs_param: n_jobs parameter used in model training
    - html_param: html_param configured through setup
    - create_model_container: results grid storage container
    - master_model_container: model storage container
    - display_container: results display container
    - exp_name_log: Name of experiment
    - logging_param: log_experiment param
    - log_plots_param: log_plots param
    - USI: Unique session ID parameter
    - fix_imbalance_param: fix_imbalance param
    - fix_imbalance_method_param: fix_imbalance_method param
    - data_before_preprocess: data before preprocessing
    - target_param: name of target variable
    - gpu_param: use_gpu param configured through setup
    - fold_generator: CV splitter configured in fold_strategy
    - fold_param: fold params defined in the setup
    - fold_groups_param: fold groups defined in the setup
    - stratify_param: stratify parameter defined in the setup

    Example
    -------
    >>> from pycaret.datasets import get_data
    >>> juice = get_data('juice')
    >>> from pycaret.classification import *
    >>> exp_name = setup(data = juice,  target = 'Purchase') 
    >>> set_config('seed', 123) 


    Returns:
        None

    """

    return _CURRENT_EXPERIMENT.set_config(variable=variable, value=value)


@check_if_global_is_not_none(globals(), _CURRENT_EXPERIMENT_DECORATOR_DICT)
def save_config(file_name: str):

    """
    This function save all global variables to a pickle file, allowing to
    later resume without rerunning the ``setup``.


    Example
    -------
    >>> from pycaret.datasets import get_data
    >>> juice = get_data('juice')
    >>> from pycaret.classification import *
    >>> exp_name = setup(data = juice,  target = 'Purchase') 
    >>> save_config('myvars.pkl') 


    Returns:
        None

    """

    return _CURRENT_EXPERIMENT.save_config(file_name=file_name)


@check_if_global_is_not_none(globals(), _CURRENT_EXPERIMENT_DECORATOR_DICT)
def load_config(file_name: str):

    """
    This function loads global variables from a pickle file into Python
    environment.


    Example
    -------
    >>> from pycaret.classification import load_config
    >>> load_config('myvars.pkl') 


    Returns:
        Global variables

    """

    return _CURRENT_EXPERIMENT.load_config(file_name=file_name)


def set_current_experiment(experiment: ClassificationExperiment):
    global _CURRENT_EXPERIMENT

    if not isinstance(experiment, ClassificationExperiment):
        raise TypeError(
            f"experiment must be a PyCaret ClassificationExperiment object, got {type(experiment)}."
        )
    _CURRENT_EXPERIMENT = experiment<|MERGE_RESOLUTION|>--- conflicted
+++ resolved
@@ -1420,7 +1420,7 @@
     groups: Optional[Union[str, Any]] = None,
     use_train_data: bool = False,
     verbose: bool = True,
-    display_format = None
+    display_format=None,
 ) -> str:
 
     """
@@ -1498,7 +1498,8 @@
 
     verbose: bool, default = True
         When set to False, progress bar is not displayed.
-        
+
+
     display_format: str, default = None
         To display plots in [Streamlit](https://www.streamlit.io/), set this to 'streamlit'.
 
@@ -1530,11 +1531,7 @@
         groups=groups,
         verbose=verbose,
         use_train_data=use_train_data,
-<<<<<<< HEAD
-=======
-        system=True,
-        display_format=display_format
->>>>>>> 7e4b7a02
+        display_format=display_format,
     )
 
 
