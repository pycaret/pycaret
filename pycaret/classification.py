--- conflicted
+++ resolved
@@ -23,11 +23,7 @@
 import random
 import gc
 from copy import deepcopy
-<<<<<<< HEAD
 from typing import List, Tuple, Any, Optional, Union
-=======
-from typing import List, Tuple, Any, Union
->>>>>>> ac469e53
 import warnings
 from IPython.utils import io
 import traceback
@@ -40,17 +36,10 @@
     target: str,
     train_size: float = 0.7,
     sampling: bool = True,
-<<<<<<< HEAD
-    sample_estimator: Optional[str] = None,
-    categorical_features: Optional[List[str]] = None,
-    categorical_imputation: str = "constant",
-    ordinal_features: Optional[dict] = None,
-=======
     sample_estimator=None,
     categorical_features: Optional[List[str]] = None,
     categorical_imputation: str = "constant",
     ordinal_features: Optional[Dict[str, list]] = None,
->>>>>>> ac469e53
     high_cardinality_features: Optional[List[str]] = None,
     high_cardinality_method: str = "frequency",
     numeric_features: Optional[List[str]] = None,
@@ -90,11 +79,7 @@
     feature_ratio: bool = False,
     interaction_threshold: float = 0.01,
     fix_imbalance: bool = False,
-<<<<<<< HEAD
-    fix_imbalance_method: Optional[str] = None,
-=======
-    fix_imbalance_method: Optional[Any] = None,
->>>>>>> ac469e53
+    fix_imbalance_method: Optional[Union[str, Any]] = None,
     data_split_shuffle: bool = True,
     folds_shuffle: bool = False,
     n_jobs: int = -1,
