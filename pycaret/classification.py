--- conflicted
+++ resolved
@@ -1420,11 +1420,7 @@
     groups: Optional[Union[str, Any]] = None,
     use_train_data: bool = False,
     verbose: bool = True,
-<<<<<<< HEAD
-    display_format=None,
-=======
     display_format: Optional[str] = None
->>>>>>> c3b16d1f
 ) -> str:
 
     """
