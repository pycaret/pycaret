# Module: Classification
# Author: Moez Ali <moez.ali@queensu.ca>
# License: MIT
# Release: PyCaret 2.2.0
# Last modified : 25/10/2020

import pandas as pd
import numpy as np

import pycaret.internal.tabular
from pycaret.internal.Display import Display, is_in_colab, enable_colab
from typing import List, Tuple, Any, Union, Optional, Dict
import warnings
from IPython.utils import io
import traceback

from pycaret.internal.tabular import MLUsecase

warnings.filterwarnings("ignore")


def setup(
    data: pd.DataFrame,
    target: str,
    train_size: float = 0.7,
    test_data: Optional[pd.DataFrame] = None,
    preprocess: bool = True,
    imputation_type: str = "simple",
    iterative_imputation_iters: int = 5,
    categorical_features: Optional[List[str]] = None,
    categorical_imputation: str = "constant",
    categorical_iterative_imputer: Union[str, Any] = "lightgbm",
    ordinal_features: Optional[Dict[str, list]] = None,
    high_cardinality_features: Optional[List[str]] = None,
    high_cardinality_method: str = "frequency",
    numeric_features: Optional[List[str]] = None,
    numeric_imputation: str = "mean",
    numeric_iterative_imputer: Union[str, Any] = "lightgbm",
    date_features: Optional[List[str]] = None,
    ignore_features: Optional[List[str]] = None,
    normalize: bool = False,
    normalize_method: str = "zscore",
    transformation: bool = False,
    transformation_method: str = "yeo-johnson",
    handle_unknown_categorical: bool = True,
    unknown_categorical_method: str = "least_frequent",
    pca: bool = False,
    pca_method: str = "linear",
    pca_components: Optional[float] = None,
    ignore_low_variance: bool = False,
    combine_rare_levels: bool = False,
    rare_level_threshold: float = 0.10,
    bin_numeric_features: Optional[List[str]] = None,
    remove_outliers: bool = False,
    outliers_threshold: float = 0.05,
    remove_multicollinearity: bool = False,
    multicollinearity_threshold: float = 0.9,
    remove_perfect_collinearity: bool = True,
    create_clusters: bool = False,
    cluster_iter: int = 20,
    polynomial_features: bool = False,
    polynomial_degree: int = 2,
    trigonometry_features: bool = False,
    polynomial_threshold: float = 0.1,
    group_features: Optional[List[str]] = None,
    group_names: Optional[List[str]] = None,
    feature_selection: bool = False,
    feature_selection_threshold: float = 0.8,
    feature_selection_method: str = "classic",
    feature_interaction: bool = False,
    feature_ratio: bool = False,
    interaction_threshold: float = 0.01,
    fix_imbalance: bool = False,
    fix_imbalance_method: Optional[Any] = None,
    data_split_shuffle: bool = True,
    data_split_stratify: Union[bool, List[str]] = False,
    fold_strategy: Union[str, Any] = "stratifiedkfold",
    fold: int = 10,
    fold_shuffle: bool = False,
    fold_groups: Optional[Union[str, pd.DataFrame]] = None,
    n_jobs: Optional[int] = -1,
    use_gpu: bool = False,
    custom_pipeline: Union[
        Any, Tuple[str, Any], List[Any], List[Tuple[str, Any]]
    ] = None,
    html: bool = True,
    session_id: Optional[int] = None,
    log_experiment: bool = False,
    experiment_name: Optional[str] = None,
    log_plots: Union[bool, list] = False,
    log_profile: bool = False,
    log_data: bool = False,
    silent: bool = False,
    verbose: bool = True,
    profile: bool = False,
    profile_kwargs: Dict[str, Any] = None,
):

    """
    This function initializes the training environment and creates the transformation 
    pipeline. Setup function must be called before executing any other function. It takes 
    two mandatory parameters: ``data`` and ``target``. All the other parameters are
    optional.

    Example
    -------
    >>> from pycaret.datasets import get_data
    >>> juice = get_data('juice')
    >>> from pycaret.classification import *
    >>> exp_name = setup(data = juice,  target = 'Purchase')


    data: pandas.DataFrame
        Shape (n_samples, n_features), where n_samples is the number of samples and 
        n_features is the number of features.


    target: str
        Name of the target column to be passed in as a string. The target variable can 
        be either binary or multiclass.


    train_size: float, default = 0.7
        Proportion of the dataset to be used for training and validation. Should be 
        between 0.0 and 1.0.


    test_data: pandas.DataFrame, default = None
        If not None, test_data is used as a hold-out set and ``train_size`` parameter is 
        ignored. test_data must be labelled and the shape of data and test_data must 
        match. 


    preprocess: bool, default = True
        When set to False, no transformations are applied except for train_test_split 
        and custom transformations passed in ``custom_pipeline`` param. Data must be 
        ready for modeling (no missing values, no dates, categorical data encoding), 
        when preprocess is set to False. 


    imputation_type: str, default = 'simple'
        The type of imputation to use. Can be either 'simple' or 'iterative'.


    iterative_imputation_iters: int, default = 5
        Number of iterations. Ignored when ``imputation_type`` is not 'iterative'.	


    categorical_features: list of str, default = None
        If the inferred data types are not correct or the silent param is set to True,
        categorical_features param can be used to overwrite or define the data types. 
        It takes a list of strings with column names that are categorical.


    categorical_imputation: str, default = 'constant'
        Missing values in categorical features are imputed with a constant 'not_available'
        value. The other available option is 'mode'.


    categorical_iterative_imputer: str, default = 'lightgbm'
        Estimator for iterative imputation of missing values in categorical features.
        Ignored when ``imputation_type`` is not 'iterative'. 


    ordinal_features: dict, default = None
        Encode categorical features as ordinal. For example, a categorical feature with 
        'low', 'medium', 'high' values where low < medium < high can be passed as  
        ordinal_features = { 'column_name' : ['low', 'medium', 'high'] }. 


    high_cardinality_features: list of str, default = None
        When categorical features contains many levels, it can be compressed into fewer
        levels using this parameter. It takes a list of strings with column names that 
        are categorical.


    high_cardinality_method: str, default = 'frequency'
        Categorical features with high cardinality are replaced with the frequency of
        values in each level occurring in the training dataset. Other available method
        is 'clustering' which trains the K-Means clustering algorithm on the statistical
        attribute of the training data and replaces the original value of feature with the 
        cluster label. The number of clusters is determined by optimizing Calinski-Harabasz 
        and Silhouette criterion. 


    numeric_features: list of str, default = None
        If the inferred data types are not correct or the silent param is set to True,
        numeric_features param can be used to overwrite or define the data types. 
        It takes a list of strings with column names that are numeric.


    numeric_imputation: str, default = 'mean'
        Missing values in numeric features are imputed with 'mean' value of the feature 
        in the training dataset. The other available option is 'median' or 'zero'.


    numeric_iterative_imputer: str, default = 'lightgbm'
        Estimator for iterative imputation of missing values in numeric features.
        Ignored when ``imputation_type`` is set to 'simple'. 


    date_features: list of str, default = None
        If the inferred data types are not correct or the silent param is set to True,
        date_features param can be used to overwrite or define the data types. It takes 
        a list of strings with column names that are DateTime.


    ignore_features: list of str, default = None
        ignore_features param can be used to ignore features during model training.
        It takes a list of strings with column names that are to be ignored.


    normalize: bool, default = False
        When set to True, it transforms the numeric features by scaling them to a given
        range. Type of scaling is defined by the ``normalize_method`` parameter.


    normalize_method: str, default = 'zscore'
        Defines the method for scaling. By default, normalize method is set to 'zscore'
        The standard zscore is calculated as z = (x - u) / s. Ignored when ``normalize`` 
        is not True. The other options are:
    
        - minmax: scales and translates each feature individually such that it is in 
          the range of 0 - 1.
        - maxabs: scales and translates each feature individually such that the 
          maximal absolute value of each feature will be 1.0. It does not 
          shift/center the data, and thus does not destroy any sparsity.
        - robust: scales and translates each feature according to the Interquartile 
          range. When the dataset contains outliers, robust scaler often gives 
          better results.


    transformation: bool, default = False
        When set to True, it applies the power transform to make data more Gaussian-like.
        Type of transformation is defined by the ``transformation_method`` parameter.


    transformation_method: str, default = 'yeo-johnson'
        Defines the method for transformation. By default, the transformation method is 
        set to 'yeo-johnson'. The other available option for transformation is 'quantile'. 
        Ignored when ``transformation`` is not True.

    
    handle_unknown_categorical: bool, default = True
        When set to True, unknown categorical levels in unseen data are replaced by the
        most or least frequent level as learned in the training dataset. 


    unknown_categorical_method: str, default = 'least_frequent'
        Method used to replace unknown categorical levels in unseen data. Method can be
        set to 'least_frequent' or 'most_frequent'.


    pca: bool, default = False
        When set to True, dimensionality reduction is applied to project the data into 
        a lower dimensional space using the method defined in ``pca_method`` parameter. 
        

    pca_method: str, default = 'linear'
        The 'linear' method performs uses Singular Value  Decomposition. Other options are:
        
        - kernel: dimensionality reduction through the use of RVF kernel.
        - incremental: replacement for 'linear' pca when the dataset is too large.


    pca_components: int or float, default = None
        Number of components to keep. if pca_components is a float, it is treated as a 
        target percentage for information retention. When pca_components is an integer
        it is treated as the number of features to be kept. pca_components must be less
        than the original number of features. Ignored when ``pca`` is not True.


    ignore_low_variance: bool, default = False
        When set to True, all categorical features with insignificant variances are 
        removed from the data. The variance is calculated using the ratio of unique 
        values to the number of samples, and the ratio of the most common value to the 
        frequency of the second most common value.

    
    combine_rare_levels: bool, default = False
        When set to True, frequency percentile for levels in categorical features below 
        a certain threshold is combined into a single level.

    
    rare_level_threshold: float, default = 0.1
        Percentile distribution below which rare categories are combined. Ignored when
        ``combine_rare_levels`` is not True.

    
    bin_numeric_features: list of str, default = None
        To convert numeric features into categorical, bin_numeric_features parameter can 
        be used. It takes a list of strings with column names to be discretized. It does
        so by using 'sturges' rule to determine the number of clusters and then apply
        KMeans algorithm. Original values of the feature are then replaced by the
        cluster label.


    remove_outliers: bool, default = False
        When set to True, outliers from the training data are removed using the Singular 
        Value Decomposition.


    outliers_threshold: float, default = 0.05
        The percentage outliers to be removed from the training dataset. Ignored when 
        ``remove_outliers`` is not True.


    remove_multicollinearity: bool, default = False
        When set to True, features with the inter-correlations higher than the defined 
        threshold are removed. When two features are highly correlated with each other, 
        the feature that is less correlated with the target variable is removed. Only
        considers numeric features.

    multicollinearity_threshold: float, default = 0.9
        Threshold for correlated features. Ignored when ``remove_multicollinearity``
        is not True.

    
    remove_perfect_collinearity: bool, default = True
        When set to True, perfect collinearity (features with correlation = 1) is removed
        from the dataset, when two features are 100% correlated, one of it is randomly 
        removed from the dataset.


    create_clusters: bool, default = False
        When set to True, an additional feature is created in training dataset where each 
        instance is assigned to a cluster. The number of clusters is determined by 
        optimizing Calinski-Harabasz and Silhouette criterion.


    cluster_iter: int, default = 20
        Number of iterations for creating cluster. Each iteration represents cluster 
        size. Ignored when ``create_clusters`` is not True. 


    polynomial_features: bool, default = False
        When set to True, new features are derived using existing numeric features. 


    polynomial_degree: int, default = 2
        Degree of polynomial features. For example, if an input sample is two dimensional 
        and of the form [a, b], the polynomial features with degree = 2 are: 
        [1, a, b, a^2, ab, b^2]. Ignored when ``polynomial_features`` is not True.


    trigonometry_features: bool, default = False
        When set to True, new features are derived using existing numeric features.


    polynomial_threshold: float, default = 0.1
        When ``polynomial_features`` or ``trigonometry_features`` is True, new features
        are derived from the existing numeric features. This may sometimes result in too 
        large feature space. polynomial_threshold parameter can be used to deal with this  
        problem. It does so by using combination of Random Forest, AdaBoost and Linear 
        correlation. All derived features that falls within the percentile distribution 
        are kept and rest of the features are removed.


    group_features: list or list of list, default = None
        When the dataset contains features with related characteristics, group_features
        parameter can be used for feature extraction. It takes a list of strings with 
        column names that are related.

        
    group_names: list, default = None
        Group names to be used in naming new features. When the length of group_names 
        does not match with the length of ``group_features``, new features are named 
        sequentially group_1, group_2, etc. It is ignored when ``group_features`` is
        None.

    
    feature_selection: bool, default = False
        When set to True, a subset of features are selected using a combination of 
        various permutation importance techniques including Random Forest, Adaboost 
        and Linear correlation with target variable. The size of the subset is 
        dependent on the ``feature_selection_threshold`` parameter. 


    feature_selection_threshold: float, default = 0.8
        Threshold value used for feature selection. When ``polynomial_features`` or 
        ``feature_interaction`` is True, it is recommended to keep the threshold low
        to avoid large feature spaces. Setting a very low value may be efficient but 
        could result in under-fitting.

    
    feature_selection_method: str, default = 'classic'
        Algorithm for feature selection. 'classic' method uses permutation feature
        importance techniques. Other possible value is 'boruta' which uses boruta
        algorithm for feature selection. 

    
    feature_interaction: bool, default = False 
        When set to True, new features are created by interacting (a * b) all the 
        numeric variables in the dataset. This feature is not scalable and may not
        work as expected on datasets with large feature space.

    
    feature_ratio: bool, default = False
        When set to True, new features are created by calculating the ratios (a / b) 
        between all numeric variables in the dataset. This feature is not scalable and 
        may not work as expected on datasets with large feature space.

    
    interaction_threshold: bool, default = 0.01
        Similar to polynomial_threshold, It is used to compress a sparse matrix of newly 
        created features through interaction. Features whose importance based on the 
        combination  of  Random Forest, AdaBoost and Linear correlation falls within the 
        percentile of the  defined threshold are kept in the dataset. Remaining features 
        are dropped before further processing.

    
    fix_imbalance: bool, default = False
        When training dataset has unequal distribution of target class it can be balanced 
        using this parameter. When set to True, SMOTE (Synthetic Minority Over-sampling 
        Technique) is applied by default to create synthetic datapoints for minority class.


    fix_imbalance_method: obj, default = None
        When ``fix_imbalance`` is True, 'imblearn' compatible object with 'fit_resample'
        method can be passed. When set to None, 'imblearn.over_sampling.SMOTE' is used.  
        

    data_split_shuffle: bool, default = True
        When set to False, prevents shuffling of rows during 'train_test_split'.


    data_split_stratify: bool or list, default = False
        Controls stratification during 'train_test_split'. When set to True, will 
        stratify by target column. To stratify on any other columns, pass a list of 
        column names. Ignored when ``data_split_shuffle`` is False.


    fold_strategy: str or sklearn CV generator object, default = 'stratifiedkfold'
        Choice of cross validation strategy. Possible values are:

        * 'kfold'
        * 'stratifiedkfold'
        * 'groupkfold'
        * 'timeseries'
        * a custom CV generator object compatible with scikit-learn.


    fold: int, default = 10
        Number of folds to be used in cross validation. Must be at least 2. This is
        a global setting that can be over-written at function level by using ``fold``
        parameter. Ignored when ``fold_strategy`` is a custom object.


    fold_shuffle: bool, default = False
        Controls the shuffle parameter of CV. Only applicable when ``fold_strategy``
        is 'kfold' or 'stratifiedkfold'. Ignored when ``fold_strategy`` is a custom
        object.

    
    fold_groups: str or array-like, with shape (n_samples,), default = None
        Optional group labels when 'GroupKFold' is used for the cross validation.
        It takes an array with shape (n_samples, ) where n_samples is the number
        of rows in the training dataset. When string is passed, it is interpreted 
        as the column name in the dataset containing group labels.


    n_jobs: int, default = -1
        The number of jobs to run in parallel (for functions that supports parallel 
        processing) -1 means using all processors. To run all functions on single 
        processor set n_jobs to None.


    use_gpu: bool or str, default = False
        When set to True, it will use GPU for training with algorithms that support it, 
        and fall back to CPU if they are unavailable. When set to 'force', it will only
        use GPU-enabled algorithms and raise exceptions when they are unavailable. When 
        False, all algorithms are trained using CPU only.

        GPU enabled algorithms:
        
        - Extreme Gradient Boosting, requires no further installation

        - CatBoost Classifier, requires no further installation
          (GPU is only enabled when data > 50,000 rows)  
        
        - Light Gradient Boosting Machine, requires GPU installation
          https://lightgbm.readthedocs.io/en/latest/GPU-Tutorial.html

        - Logistic Regression, Ridge Classifier, Random Forest, K Neighbors Classifier,
          Support Vector Machine, requires cuML >= 0.15 
          https://github.com/rapidsai/cuml


    custom_pipeline: (str, transformer) or list of (str, transformer), default = None
        When passed, will append the custom transformers in the preprocessing pipeline
        and are applied on each CV fold separately and on the final fit. All the custom
        transformations are applied after 'train_test_split' and before pycaret's internal 
        transformations. 


    html: bool, default = True
        When set to False, prevents runtime display of monitor. This must be set to False
        when the environment does not support IPython. For example, command line terminal,
        Databricks Notebook, Spyder and other similar IDEs. 


    session_id: int, default = None
        Controls the randomness of experiment. It is equivalent to 'random_state' in
        scikit-learn. When None, a pseudo random number is generated. This can be used 
        for later reproducibility of the entire experiment.


    log_experiment: bool, default = False
        When set to True, all metrics and parameters are logged on the ``MLFlow`` server.


    experiment_name: str, default = None
        Name of the experiment for logging. Ignored when ``log_experiment`` is not True.


    log_plots: bool or list, default = False
        When set to True, certain plots are logged automatically in the ``MLFlow`` server. 
        To change the type of plots to be logged, pass a list containing plot IDs. Refer
        to documentation of ``plot_model``. Ignored when ``log_experiment`` is not True.


    log_profile: bool, default = False
        When set to True, data profile is logged on the ``MLflow`` server as a html file.
        Ignored when ``log_experiment`` is not True. 


    log_data: bool, default = False
        When set to True, dataset is logged on the ``MLflow`` server as a csv file.
        Ignored when ``log_experiment`` is not True.
        

    silent: bool, default = False
        Controls the confirmation input of data types when ``setup`` is executed. When
        executing in completely automated mode or on a remote kernel, this must be True.

    
    verbose: bool, default = True
        When set to False, Information grid is not printed.


    profile: bool, default = False
        When set to True, an interactive EDA report is displayed. 


    profile_kwargs: dict, default = {} (empty dict)
        Dictionary of arguments passed to the ProfileReport method used
        to create the EDA report. Ignored if ``profile`` is False.


    Returns:
        Global variables that can be changed using the ``set_config`` function.
        
    """

    available_plots = {
        "parameter": "Hyperparameters",
        "auc": "AUC",
        "confusion_matrix": "Confusion Matrix",
        "threshold": "Threshold",
        "pr": "Precision Recall",
        "error": "Prediction Error",
        "class_report": "Class Report",
        "rfe": "Feature Selection",
        "learning": "Learning Curve",
        "manifold": "Manifold Learning",
        "calibration": "Calibration Curve",
        "vc": "Validation Curve",
        "dimension": "Dimensions",
        "feature": "Feature Importance",
        "feature_all": "Feature Importance (All)",
        "boundary": "Decision Boundary",
        "lift": "Lift Chart",
        "gain": "Gain Chart",
        "tree": "Decision Tree",
        "ks" : "KS Statistic Plot"
    }

    if log_plots == True:
        log_plots = ["auc", "confusion_matrix", "feature"]

    return pycaret.internal.tabular.setup(
        ml_usecase="classification",
        available_plots=available_plots,
        data=data,
        target=target,
        train_size=train_size,
        test_data=test_data,
        preprocess=preprocess,
        imputation_type=imputation_type,
        iterative_imputation_iters=iterative_imputation_iters,
        categorical_features=categorical_features,
        categorical_imputation=categorical_imputation,
        categorical_iterative_imputer=categorical_iterative_imputer,
        ordinal_features=ordinal_features,
        high_cardinality_features=high_cardinality_features,
        high_cardinality_method=high_cardinality_method,
        numeric_features=numeric_features,
        numeric_imputation=numeric_imputation,
        numeric_iterative_imputer=numeric_iterative_imputer,
        date_features=date_features,
        ignore_features=ignore_features,
        normalize=normalize,
        normalize_method=normalize_method,
        transformation=transformation,
        transformation_method=transformation_method,
        handle_unknown_categorical=handle_unknown_categorical,
        unknown_categorical_method=unknown_categorical_method,
        pca=pca,
        pca_method=pca_method,
        pca_components=pca_components,
        ignore_low_variance=ignore_low_variance,
        combine_rare_levels=combine_rare_levels,
        rare_level_threshold=rare_level_threshold,
        bin_numeric_features=bin_numeric_features,
        remove_outliers=remove_outliers,
        outliers_threshold=outliers_threshold,
        remove_multicollinearity=remove_multicollinearity,
        multicollinearity_threshold=multicollinearity_threshold,
        remove_perfect_collinearity=remove_perfect_collinearity,
        create_clusters=create_clusters,
        cluster_iter=cluster_iter,
        polynomial_features=polynomial_features,
        polynomial_degree=polynomial_degree,
        trigonometry_features=trigonometry_features,
        polynomial_threshold=polynomial_threshold,
        group_features=group_features,
        group_names=group_names,
        feature_selection=feature_selection,
        feature_selection_threshold=feature_selection_threshold,
        feature_selection_method=feature_selection_method,
        feature_interaction=feature_interaction,
        feature_ratio=feature_ratio,
        interaction_threshold=interaction_threshold,
        fix_imbalance=fix_imbalance,
        fix_imbalance_method=fix_imbalance_method,
        data_split_shuffle=data_split_shuffle,
        data_split_stratify=data_split_stratify,
        fold_strategy=fold_strategy,
        fold=fold,
        fold_shuffle=fold_shuffle,
        fold_groups=fold_groups,
        n_jobs=n_jobs,
        use_gpu=use_gpu,
        custom_pipeline=custom_pipeline,
        html=html,
        session_id=session_id,
        log_experiment=log_experiment,
        experiment_name=experiment_name,
        log_plots=log_plots,
        log_profile=log_profile,
        log_data=log_data,
        silent=silent,
        verbose=verbose,
        profile=profile,
        profile_kwargs=profile_kwargs,
    )


def compare_models(
    include: Optional[List[Union[str, Any]]] = None,
    exclude: Optional[List[str]] = None,
    fold: Optional[Union[int, Any]] = None,
    round: int = 4,
    cross_validation: bool = True,
    sort: str = "Accuracy",
    n_select: int = 1,
    budget_time: Optional[float] = None,
    turbo: bool = True,
    errors: str = "ignore",
    fit_kwargs: Optional[dict] = None,
    groups: Optional[Union[str, Any]] = None,
    probability_threshold: Optional[float] = None,
    verbose: bool = True,
) -> Union[Any, List[Any]]:

    """
    This function trains and evaluates performance of all estimators available in the 
    model library using cross validation. The output of this function is a score grid 
    with average cross validated scores. Metrics evaluated during CV can be accessed 
    using the ``get_metrics`` function. Custom metrics can be added or removed using 
    ``add_metric`` and ``remove_metric`` function.

    Example
    -------
    >>> from pycaret.datasets import get_data
    >>> juice = get_data('juice')
    >>> from pycaret.classification import *
    >>> exp_name = setup(data = juice,  target = 'Purchase')
    >>> best_model = compare_models() 


    include: list of str or scikit-learn compatible object, default = None
        To train and evaluate select models, list containing model ID or scikit-learn 
        compatible object can be passed in include param. To see a list of all models 
        available in the model library use the ``models`` function. 


    exclude: list of str, default = None
        To omit certain models from training and evaluation, pass a list containing 
        model id in the exclude parameter. To see a list of all models available
        in the model library use the ``models`` function. 


    fold: int or scikit-learn compatible CV generator, default = None
        Controls cross-validation. If None, the CV generator in the ``fold_strategy`` 
        parameter of the ``setup`` function is used. When an integer is passed, 
        it is interpreted as the 'n_splits' parameter of the CV generator in the 
        ``setup`` function.


    round: int, default = 4
        Number of decimal places the metrics in the score grid will be rounded to.


    cross_validation: bool, default = True
        When set to False, metrics are evaluated on holdout set. ``fold`` param
        is ignored when cross_validation is set to False.


    sort: str, default = 'Accuracy'
        The sort order of the score grid. It also accepts custom metrics that are
        added through the ``add_metric`` function.


    n_select: int, default = 1
        Number of top_n models to return. For example, to select top 3 models use
        n_select = 3.


    budget_time: int or float, default = None
        If not None, will terminate execution of the function after budget_time 
        minutes have passed and return results up to that point.


    turbo: bool, default = True
        When set to True, it excludes estimators with longer training times. To
        see which algorithms are excluded use the ``models`` function.


    errors: str, default = 'ignore'
        When set to 'ignore', will skip the model with exceptions and continue.
        If 'raise', will break the function when exceptions are raised.


    fit_kwargs: dict, default = {} (empty dict)
        Dictionary of arguments passed to the fit method of the model.


    groups: str or array-like, with shape (n_samples,), default = None
        Optional group labels when 'GroupKFold' is used for the cross validation.
        It takes an array with shape (n_samples, ) where n_samples is the number
        of rows in the training dataset. When string is passed, it is interpreted 
        as the column name in the dataset containing group labels.


    probability_threshold: float, default = None
        Threshold for converting predicted probability to class label.
        It defaults to 0.5 for all classifiers unless explicitly defined 
        in this parameter. Only applicable for binary classification.


    verbose: bool, default = True
        Score grid is not printed when verbose is set to False.
    
    
    Returns:
        Trained model or list of trained models, depending on the ``n_select`` param.

    Warnings
    --------
    - Changing turbo parameter to False may result in very high training times with 
      datasets exceeding 10,000 rows.

    - AUC for estimators that does not support 'predict_proba' is shown as 0.0000. 

    - No models are logged in ``MLFlow`` when ``cross_validation`` parameter is False.
    """

    return pycaret.internal.tabular.compare_models(
        include=include,
        exclude=exclude,
        fold=fold,
        round=round,
        cross_validation=cross_validation,
        sort=sort,
        n_select=n_select,
        budget_time=budget_time,
        turbo=turbo,
        errors=errors,
        fit_kwargs=fit_kwargs,
        groups=groups,
        probability_threshold=probability_threshold,
        verbose=verbose,
    )


def create_model(
    estimator: Union[str, Any],
    fold: Optional[Union[int, Any]] = None,
    round: int = 4,
    cross_validation: bool = True,
    fit_kwargs: Optional[dict] = None,
    groups: Optional[Union[str, Any]] = None,
    probability_threshold: Optional[float] = None,
    verbose: bool = True,
    **kwargs,
) -> Any:

    """  
    This function trains and evaluates the performance of a given estimator 
    using cross validation. The output of this function is a score grid with 
    CV scores by fold. Metrics evaluated during CV can be accessed using the 
    ``get_metrics`` function. Custom metrics can be added or removed using 
    ``add_metric`` and ``remove_metric`` function. All the available models
    can be accessed using the ``models`` function.

    Example
    -------
    >>> from pycaret.datasets import get_data
    >>> juice = get_data('juice')
    >>> from pycaret.classification import *
    >>> exp_name = setup(data = juice,  target = 'Purchase')
    >>> lr = create_model('lr')


    estimator: str or scikit-learn compatible object
        ID of an estimator available in model library or pass an untrained 
        model object consistent with scikit-learn API. Estimators available  
        in the model library (ID - Name):

        * 'lr' - Logistic Regression             
        * 'knn' - K Neighbors Classifier          
        * 'nb' - Naive Bayes             
        * 'dt' - Decision Tree Classifier                   
        * 'svm' - SVM - Linear Kernel	            
        * 'rbfsvm' - SVM - Radial Kernel               
        * 'gpc' - Gaussian Process Classifier                  
        * 'mlp' - MLP Classifier                  
        * 'ridge' - Ridge Classifier                
        * 'rf' - Random Forest Classifier                   
        * 'qda' - Quadratic Discriminant Analysis                  
        * 'ada' - Ada Boost Classifier                 
        * 'gbc' - Gradient Boosting Classifier                  
        * 'lda' - Linear Discriminant Analysis                  
        * 'et' - Extra Trees Classifier                   
        * 'xgboost' - Extreme Gradient Boosting              
        * 'lightgbm' - Light Gradient Boosting Machine             
        * 'catboost' - CatBoost Classifier       


    fold: int or scikit-learn compatible CV generator, default = None
        Controls cross-validation. If None, the CV generator in the ``fold_strategy`` 
        parameter of the ``setup`` function is used. When an integer is passed, 
        it is interpreted as the 'n_splits' parameter of the CV generator in the 
        ``setup`` function.
        

    round: int, default = 4
        Number of decimal places the metrics in the score grid will be rounded to. 


    cross_validation: bool, default = True
        When set to False, metrics are evaluated on holdout set. ``fold`` param
        is ignored when cross_validation is set to False.


    fit_kwargs: dict, default = {} (empty dict)
        Dictionary of arguments passed to the fit method of the model.


    groups: str or array-like, with shape (n_samples,), default = None
        Optional group labels when GroupKFold is used for the cross validation.
        It takes an array with shape (n_samples, ) where n_samples is the number
        of rows in training dataset. When string is passed, it is interpreted as 
        the column name in the dataset containing group labels.


    probability_threshold: float, default = None
        Threshold for converting predicted probability to class label.
        It defaults to 0.5 for all classifiers unless explicitly defined 
        in this parameter. Only applicable for binary classification.


    verbose: bool, default = True
        Score grid is not printed when verbose is set to False.


    **kwargs: 
        Additional keyword arguments to pass to the estimator.


    Returns:
        Trained Model


    Warnings
    --------
    - AUC for estimators that does not support 'predict_proba' is shown as 0.0000.

    - Models are not logged on the ``MLFlow`` server when ``cross_validation`` param
      is set to False.

    """

    return pycaret.internal.tabular.create_model_supervised(
        estimator=estimator,
        fold=fold,
        round=round,
        cross_validation=cross_validation,
        fit_kwargs=fit_kwargs,
        groups=groups,
        probability_threshold=probability_threshold,
        verbose=verbose,
        **kwargs,
    )


def tune_model(
    estimator,
    fold: Optional[Union[int, Any]] = None,
    round: int = 4,
    n_iter: int = 10,
    custom_grid: Optional[Union[Dict[str, list], Any]] = None,
    optimize: str = "Accuracy",
    custom_scorer=None,
    search_library: str = "scikit-learn",
    search_algorithm: Optional[str] = None,
    early_stopping: Any = False,
    early_stopping_max_iters: int = 10,
    choose_better: bool = False,
    fit_kwargs: Optional[dict] = None,
    groups: Optional[Union[str, Any]] = None,
    return_tuner: bool = False,
    verbose: bool = True,
    tuner_verbose: Union[int, bool] = True,
    **kwargs,
) -> Any:

    """
    This function tunes the hyperparameters of a given estimator. The output of
    this function is a score grid with CV scores by fold of the best selected 
    model based on ``optimize`` parameter. Metrics evaluated during CV can be 
    accessed using the ``get_metrics`` function. Custom metrics can be added
    or removed using ``add_metric`` and ``remove_metric`` function. 

    Example
    -------
    >>> from pycaret.datasets import get_data
    >>> juice = get_data('juice')
    >>> from pycaret.classification import *
    >>> exp_name = setup(data = juice,  target = 'Purchase')
    >>> lr = create_model('lr')
    >>> tuned_lr = tune_model(lr) 


    estimator: scikit-learn compatible object
        Trained model object


    fold: int or scikit-learn compatible CV generator, default = None
        Controls cross-validation. If None, the CV generator in the ``fold_strategy`` 
        parameter of the ``setup`` function is used. When an integer is passed, 
        it is interpreted as the 'n_splits' parameter of the CV generator in the 
        ``setup`` function.
        

    round: int, default = 4
        Number of decimal places the metrics in the score grid will be rounded to. 


    n_iter: int, default = 10
        Number of iterations in the grid search. Increasing 'n_iter' may improve 
        model performance but also increases the training time.


    custom_grid: dictionary, default = None
        To define custom search space for hyperparameters, pass a dictionary with 
        parameter name and values to be iterated. Custom grids must be in a format 
        supported by the defined ``search_library``.


    optimize: str, default = 'Accuracy'
        Metric name to be evaluated for hyperparameter tuning. It also accepts custom 
        metrics that are added through the ``add_metric`` function.


    custom_scorer: object, default = None
        custom scoring strategy can be passed to tune hyperparameters of the model. 
        It must be created using ``sklearn.make_scorer``. It is equivalent of adding
        custom metric using the ``add_metric`` function and passing the name of the
        custom metric in the ``optimize`` parameter. 
        Will be deprecated in future.


    search_library: str, default = 'scikit-learn'
        The search library used for tuning hyperparameters. Possible values:

        - 'scikit-learn' - default, requires no further installation
            https://github.com/scikit-learn/scikit-learn

        - 'scikit-optimize' - ``pip install scikit-optimize`` 
            https://scikit-optimize.github.io/stable/

        - 'tune-sklearn' - ``pip install tune-sklearn ray[tune]`` 
            https://github.com/ray-project/tune-sklearn

        - 'optuna' - ``pip install optuna`` 
            https://optuna.org/


    search_algorithm: str, default = None
        The search algorithm depends on the ``search_library`` parameter.
        Some search algorithms require additional libraries to be installed.
        If None, will use search library-specific default algorithm.

        - 'scikit-learn' possible values:
            - 'random' : random grid search (default)
            - 'grid' : grid search

        - 'scikit-optimize' possible values:
            - 'bayesian' : Bayesian search (default)

        - 'tune-sklearn' possible values:
            - 'random' : random grid search (default)
            - 'grid' : grid search
            - 'bayesian' : ``pip install scikit-optimize``
            - 'hyperopt' : ``pip install hyperopt``
            - 'optuna' : ``pip install optuna``
            - 'bohb' : ``pip install hpbandster ConfigSpace``

        - 'optuna' possible values:
            - 'random' : randomized search
            - 'tpe' : Tree-structured Parzen Estimator search (default)


    early_stopping: bool or str or object, default = False
        Use early stopping to stop fitting to a hyperparameter configuration 
        if it performs poorly. Ignored when ``search_library`` is scikit-learn, 
        or if the estimator does not have 'partial_fit' attribute. If False or 
        None, early stopping will not be used. Can be either an object accepted 
        by the search library or one of the following:

        - 'asha' for Asynchronous Successive Halving Algorithm
        - 'hyperband' for Hyperband
        - 'median' for Median Stopping Rule
        - If False or None, early stopping will not be used.


    early_stopping_max_iters: int, default = 10
        Maximum number of epochs to run for each sampled configuration.
        Ignored if ``early_stopping`` is False or None.


    choose_better: bool, default = False
        When set to True, the returned object is always better performing. The
        metric used for comparison is defined by the ``optimize`` parameter.  


    fit_kwargs: dict, default = {} (empty dict)
        Dictionary of arguments passed to the fit method of the tuner.


    groups: str or array-like, with shape (n_samples,), default = None
        Optional group labels when GroupKFold is used for the cross validation.
        It takes an array with shape (n_samples, ) where n_samples is the number
        of rows in training dataset. When string is passed, it is interpreted as 
        the column name in the dataset containing group labels.


    return_tuner: bool, default = False
        When set to True, will return a tuple of (model, tuner_object). 


    verbose: bool, default = True
        Score grid is not printed when verbose is set to False.


    tuner_verbose: bool or in, default = True
        If True or above 0, will print messages from the tuner. Higher values
        print more messages. Ignored when ``verbose`` param is False.


    **kwargs: 
        Additional keyword arguments to pass to the optimizer.


    Returns:
        Trained Model and Optional Tuner Object when ``return_tuner`` is True. 


    Warnings
    --------
    - Using 'grid' as ``search_algorithm`` may result in very long computation.
      Only recommended with smaller search spaces that can be defined in the
      ``custom_grid`` parameter.

    - ``search_library`` 'tune-sklearn' does not support GPU models.

    """

    return pycaret.internal.tabular.tune_model_supervised(
        estimator=estimator,
        fold=fold,
        round=round,
        n_iter=n_iter,
        custom_grid=custom_grid,
        optimize=optimize,
        custom_scorer=custom_scorer,
        search_library=search_library,
        search_algorithm=search_algorithm,
        early_stopping=early_stopping,
        early_stopping_max_iters=early_stopping_max_iters,
        choose_better=choose_better,
        fit_kwargs=fit_kwargs,
        groups=groups,
        return_tuner=return_tuner,
        verbose=verbose,
        tuner_verbose=tuner_verbose,
        **kwargs,
    )


def ensemble_model(
    estimator,
    method: str = "Bagging",
    fold: Optional[Union[int, Any]] = None,
    n_estimators: int = 10,
    round: int = 4,
    choose_better: bool = False,
    optimize: str = "Accuracy",
    fit_kwargs: Optional[dict] = None,
    groups: Optional[Union[str, Any]] = None,
    probability_threshold: Optional[float] = None,
    verbose: bool = True,
) -> Any:

    """  
    This function ensembles a given estimator. The output of this function is 
    a score grid with CV scores by fold. Metrics evaluated during CV can be 
    accessed using the ``get_metrics`` function. Custom metrics can be added
    or removed using ``add_metric`` and ``remove_metric`` function. 


    Example
    -------
    >>> from pycaret.datasets import get_data
    >>> juice = get_data('juice')
    >>> from pycaret.classification import *
    >>> exp_name = setup(data = juice,  target = 'Purchase')
    >>> dt = create_model('dt')
    >>> bagged_dt = ensemble_model(dt, method = 'Bagging')
    

    estimator: scikit-learn compatible object
        Trained model object


    method: str, default = 'Bagging'
        Method for ensembling base estimator. It can be 'Bagging' or 'Boosting'. 


    fold: int or scikit-learn compatible CV generator, default = None
        Controls cross-validation. If None, the CV generator in the ``fold_strategy`` 
        parameter of the ``setup`` function is used. When an integer is passed, 
        it is interpreted as the 'n_splits' parameter of the CV generator in the 
        ``setup`` function.
        

    n_estimators: int, default = 10
        The number of base estimators in the ensemble. In case of perfect fit, the 
        learning procedure is stopped early.

        
    round: int, default = 4
        Number of decimal places the metrics in the score grid will be rounded to. 


    choose_better: bool, default = False
        When set to True, the returned object is always better performing. The
        metric used for comparison is defined by the ``optimize`` parameter. 


    optimize: str, default = 'Accuracy'
        Metric to compare for model selection when ``choose_better`` is True.


    fit_kwargs: dict, default = {} (empty dict)
        Dictionary of arguments passed to the fit method of the model.


    groups: str or array-like, with shape (n_samples,), default = None
        Optional group labels when GroupKFold is used for the cross validation.
        It takes an array with shape (n_samples, ) where n_samples is the number
        of rows in training dataset. When string is passed, it is interpreted as 
        the column name in the dataset containing group labels.


    probability_threshold: float, default = None
        Threshold for converting predicted probability to class label.
        It defaults to 0.5 for all classifiers unless explicitly defined 
        in this parameter. Only applicable for binary classification.


    verbose: bool, default = True
        Score grid is not printed when verbose is set to False.


    Returns:
        Trained Model


    Warnings
    --------
    - Method 'Boosting' is not supported for estimators that do not have 'class_weights' 
      or 'predict_proba' attributes. 

    """

    return pycaret.internal.tabular.ensemble_model(
        estimator=estimator,
        method=method,
        fold=fold,
        n_estimators=n_estimators,
        round=round,
        choose_better=choose_better,
        optimize=optimize,
        fit_kwargs=fit_kwargs,
        groups=groups,
        verbose=verbose,
        probability_threshold=probability_threshold,
    )


def blend_models(
    estimator_list: list,
    fold: Optional[Union[int, Any]] = None,
    round: int = 4,
    choose_better: bool = False,
    optimize: str = "Accuracy",
    method: str = "auto",
    weights: Optional[List[float]] = None,
    fit_kwargs: Optional[dict] = None,
    groups: Optional[Union[str, Any]] = None,
    probability_threshold: Optional[float] = None,
    verbose: bool = True,
) -> Any:

    """
    This function trains a Soft Voting / Majority Rule classifier for select
    models passed in the ``estimator_list`` param. The output of this function 
    is a score grid with CV scores by fold. Metrics evaluated during CV can be 
    accessed using the ``get_metrics`` function. Custom metrics can be added
    or removed using ``add_metric`` and ``remove_metric`` function.


    Example
    -------
    >>> from pycaret.datasets import get_data
    >>> juice = get_data('juice')
    >>> from pycaret.classification import *
    >>> exp_name = setup(data = juice,  target = 'Purchase')
    >>> top3 = compare_models(n_select = 3)
    >>> blender = blend_models(top3)


    estimator_list: list of scikit-learn compatible objects
        List of trained model objects


    fold: int or scikit-learn compatible CV generator, default = None
        Controls cross-validation. If None, the CV generator in the ``fold_strategy`` 
        parameter of the ``setup`` function is used. When an integer is passed, 
        it is interpreted as the 'n_splits' parameter of the CV generator in the 
        ``setup`` function.


    round: int, default = 4
        Number of decimal places the metrics in the score grid will be rounded to.


    choose_better: bool, default = False
        When set to True, the returned object is always better performing. The
        metric used for comparison is defined by the ``optimize`` parameter. 


    optimize: str, default = 'Accuracy'
        Metric to compare for model selection when ``choose_better`` is True.


    method: str, default = 'auto'
        'hard' uses predicted class labels for majority rule voting. 'soft', predicts 
        the class label based on the argmax of the sums of the predicted probabilities, 
        which is recommended for an ensemble of well-calibrated classifiers. Default 
        value, 'auto', will try to use 'soft' and fall back to 'hard' if the former is 
        not supported.


    weights: list, default = None
        Sequence of weights (float or int) to weight the occurrences of predicted class 
        labels (hard voting) or class probabilities before averaging (soft voting). Uses 
        uniform weights when None.


    fit_kwargs: dict, default = {} (empty dict)
        Dictionary of arguments passed to the fit method of the model.


    groups: str or array-like, with shape (n_samples,), default = None
        Optional group labels when GroupKFold is used for the cross validation.
        It takes an array with shape (n_samples, ) where n_samples is the number
        of rows in training dataset. When string is passed, it is interpreted as 
        the column name in the dataset containing group labels.


    probability_threshold: float, default = None
        Threshold for converting predicted probability to class label.
        It defaults to 0.5 for all classifiers unless explicitly defined 
        in this parameter. Only applicable for binary classification.


    verbose: bool, default = True
        Score grid is not printed when verbose is set to False.


    Returns:
        Trained Model

    """

    return pycaret.internal.tabular.blend_models(
        estimator_list=estimator_list,
        fold=fold,
        round=round,
        choose_better=choose_better,
        optimize=optimize,
        method=method,
        weights=weights,
        fit_kwargs=fit_kwargs,
        groups=groups,
        verbose=verbose,
        probability_threshold=probability_threshold,
    )


def stack_models(
    estimator_list: list,
    meta_model=None,
    meta_model_fold: Optional[Union[int, Any]] = 5,
    fold: Optional[Union[int, Any]] = None,
    round: int = 4,
    method: str = "auto",
    restack: bool = True,
    choose_better: bool = False,
    optimize: str = "Accuracy",
    fit_kwargs: Optional[dict] = None,
    groups: Optional[Union[str, Any]] = None,
    probability_threshold: Optional[float] = None,
    verbose: bool = True,
) -> Any:

    """
    This function trains a meta model over select estimators passed in 
    the ``estimator_list`` parameter. The output of this function is a 
    score grid with CV scores by fold. Metrics evaluated during CV can 
    be accessed using the ``get_metrics`` function. Custom metrics 
    can be added or removed using ``add_metric`` and ``remove_metric`` 
    function.

    
    Example
    -------
    >>> from pycaret.datasets import get_data
    >>> juice = get_data('juice')
    >>> from pycaret.classification import *
    >>> exp_name = setup(data = juice,  target = 'Purchase')
    >>> top3 = compare_models(n_select = 3)
    >>> stacker = stack_models(top3)


    estimator_list: list of scikit-learn compatible objects
        List of trained model objects


    meta_model: scikit-learn compatible object, default = None
        When None, Logistic Regression is trained as a meta model.


    meta_model_fold: integer or scikit-learn compatible CV generator, default = 5
        Controls internal cross-validation. Can be an integer or a scikit-learn
        CV generator. If set to an integer, will use (Stratifed)KFold CV with
        that many folds. See scikit-learn documentation on Stacking for 
        more details.


    fold: int or scikit-learn compatible CV generator, default = None
        Controls cross-validation. If None, the CV generator in the ``fold_strategy`` 
        parameter of the ``setup`` function is used. When an integer is passed, 
        it is interpreted as the 'n_splits' parameter of the CV generator in the 
        ``setup`` function.


    round: int, default = 4
        Number of decimal places the metrics in the score grid will be rounded to.


    method: str, default = 'auto'
        When set to 'auto', it will invoke, for each estimator, 'predict_proba',
        'decision_function' or 'predict' in that order. Other, manually pass one
        of the value from 'predict_proba', 'decision_function' or 'predict'. 
        
        
    restack: bool, default = True
        When set to False, only the predictions of estimators will be used as 
        training data for the ``meta_model``.


    choose_better: bool, default = False
        When set to True, the returned object is always better performing. The
        metric used for comparison is defined by the ``optimize`` parameter. 


    optimize: str, default = 'Accuracy'
        Metric to compare for model selection when ``choose_better`` is True.


    fit_kwargs: dict, default = {} (empty dict)
        Dictionary of arguments passed to the fit method of the model.


    groups: str or array-like, with shape (n_samples,), default = None
        Optional group labels when GroupKFold is used for the cross validation.
        It takes an array with shape (n_samples, ) where n_samples is the number
        of rows in training dataset. When string is passed, it is interpreted as 
        the column name in the dataset containing group labels.


    probability_threshold: float, default = None
        Threshold for converting predicted probability to class label.
        It defaults to 0.5 for all classifiers unless explicitly defined 
        in this parameter. Only applicable for binary classification.


    verbose: bool, default = True
        Score grid is not printed when verbose is set to False.


    Returns:
        Trained Model


    Warnings
    --------
    - When ``method`` is not set to 'auto', it will check if the defined method
      is available for all estimators passed in ``estimator_list``. If the method is 
      not implemented by any estimator, it will raise an error.

    """

    return pycaret.internal.tabular.stack_models(
        estimator_list=estimator_list,
        meta_model=meta_model,
        meta_model_fold=meta_model_fold,
        fold=fold,
        round=round,
        method=method,
        restack=restack,
        choose_better=choose_better,
        optimize=optimize,
        fit_kwargs=fit_kwargs,
        groups=groups,
        probability_threshold=probability_threshold,
        verbose=verbose,
    )


def plot_model(
    estimator,
    plot: str = "auc",
    scale: float = 1,
    save: bool = False,
    fold: Optional[Union[int, Any]] = None,
    fit_kwargs: Optional[dict] = None,
    plot_kwargs: Optional[dict] = None,
    groups: Optional[Union[str, Any]] = None,
    use_train_data: bool = False,
    verbose: bool = True,
    display_format: Optional[str] = None,
) -> str:

    """
    This function analyzes the performance of a trained model on holdout set. 
    It may require re-training the model in certain cases.

    Example
    -------
    >>> from pycaret.datasets import get_data
    >>> juice = get_data('juice')
    >>> from pycaret.classification import *
    >>> exp_name = setup(data = juice,  target = 'Purchase')
    >>> lr = create_model('lr')
    >>> plot_model(lr, plot = 'auc')


    estimator: scikit-learn compatible object
        Trained model object


    plot: str, default = 'auc'
        List of available plots (ID - Name):

        * 'auc' - Area Under the Curve
        * 'threshold' - Discrimination Threshold
        * 'pr' - Precision Recall Curve
        * 'confusion_matrix' - Confusion Matrix
        * 'error' - Class Prediction Error
        * 'class_report' - Classification Report
        * 'boundary' - Decision Boundary
        * 'rfe' - Recursive Feature Selection
        * 'learning' - Learning Curve
        * 'manifold' - Manifold Learning
        * 'calibration' - Calibration Curve
        * 'vc' - Validation Curve
        * 'dimension' - Dimension Learning
        * 'feature' - Feature Importance
        * 'feature_all' - Feature Importance (All)
        * 'parameter' - Model Hyperparameter
        * 'lift' - Lift Curve
        * 'gain' - Gain Chart
        * 'tree' - Decision Tree
        * 'ks' - KS Statistic Plot


    scale: float, default = 1
        The resolution scale of the figure.


    save: bool, default = False
        When set to True, plot is saved in the current working directory.


    fold: int or scikit-learn compatible CV generator, default = None
        Controls cross-validation. If None, the CV generator in the ``fold_strategy`` 
        parameter of the ``setup`` function is used. When an integer is passed, 
        it is interpreted as the 'n_splits' parameter of the CV generator in the 
        ``setup`` function.


    fit_kwargs: dict, default = {} (empty dict)
        Dictionary of arguments passed to the fit method of the model.


    plot_kwargs: dict, default = {} (empty dict)
        Dictionary of arguments passed to the visualizer class. 


    groups: str or array-like, with shape (n_samples,), default = None
        Optional group labels when GroupKFold is used for the cross validation.
        It takes an array with shape (n_samples, ) where n_samples is the number
        of rows in training dataset. When string is passed, it is interpreted as 
        the column name in the dataset containing group labels.


    use_train_data: bool, default = False
        When set to true, train data will be used for plots, instead
        of test data.


    verbose: bool, default = True
        When set to False, progress bar is not displayed.


    display_format: str, default = None
        To display plots in Streamlit (https://www.streamlit.io/), set this to 'streamlit'.
        Currently, not all plots are supported.


    Returns:
        None
        

    Warnings
    --------
    -   Estimators that does not support 'predict_proba' attribute cannot be used for
        'AUC' and 'calibration' plots. 
              
    -   When the target is multiclass, 'calibration', 'threshold', 'manifold' and 'rfe' 
        plots are not available.

    -   When the 'max_features' parameter of a trained model object is not equal to 
        the number of samples in training set, the 'rfe' plot is not available.

    """

    return pycaret.internal.tabular.plot_model(
        estimator=estimator,
        plot=plot,
        scale=scale,
        save=save,
        fold=fold,
        fit_kwargs=fit_kwargs,
        plot_kwargs=plot_kwargs,
        groups=groups,
        verbose=verbose,
        use_train_data=use_train_data,
        system=True,
        display_format=display_format,
    )


def evaluate_model(
    estimator,
    fold: Optional[Union[int, Any]] = None,
    fit_kwargs: Optional[dict] = None,
    groups: Optional[Union[str, Any]] = None,
    use_train_data: bool = False,
):

    """
    This function displays a user interface for analyzing performance of a trained
    model. It calls the ``plot_model`` function internally. 
    

    Example
    -------
    >>> from pycaret.datasets import get_data
    >>> juice = get_data('juice')
    >>> from pycaret.classification import *
    >>> exp_name = setup(data = juice,  target = 'Purchase')
    >>> lr = create_model('lr')
    >>> evaluate_model(lr)
    

    estimator: scikit-learn compatible object
        Trained model object


    fold: int or scikit-learn compatible CV generator, default = None
        Controls cross-validation. If None, the CV generator in the ``fold_strategy`` 
        parameter of the ``setup`` function is used. When an integer is passed, 
        it is interpreted as the 'n_splits' parameter of the CV generator in the 
        ``setup`` function.


    fit_kwargs: dict, default = {} (empty dict)
        Dictionary of arguments passed to the fit method of the model.


    groups: str or array-like, with shape (n_samples,), default = None
        Optional group labels when GroupKFold is used for the cross validation.
        It takes an array with shape (n_samples, ) where n_samples is the number
        of rows in training dataset. When string is passed, it is interpreted as 
        the column name in the dataset containing group labels.


    use_train_data: bool, default = False
        When set to true, train data will be used for plots, instead
        of test data.


    Returns:
        None


    Warnings
    --------
    -   This function only works in IPython enabled Notebook.

    """

    return pycaret.internal.tabular.evaluate_model(
        estimator=estimator,
        fold=fold,
        fit_kwargs=fit_kwargs,
        groups=groups,
        use_train_data=use_train_data,
    )


def interpret_model(
    estimator,
    plot: str = "summary",
    feature: Optional[str] = None,
    observation: Optional[int] = None,
    use_train_data: bool = False,
    X_new_sample: Optional[pd.DataFrame] = None,
    y_new_sample: Optional[pd.DataFrame] = None,  # add for pfi explainer
    save: bool = False,
    **kwargs,
):

    """ 
    This function analyzes the predictions generated from a trained model. Most plots
    in this function are implemented based on the SHAP (SHapley Additive exPlanations).
    For more info on this, please see https://shap.readthedocs.io/en/latest/


    Example
    -------
    >>> from pycaret.datasets import get_data
    >>> juice = get_data('juice')
    >>> from pycaret.classification import *
    >>> exp_name = setup(data = juice,  target = 'Purchase')
    >>> xgboost = create_model('xgboost')
    >>> interpret_model(xgboost)


    estimator: scikit-learn compatible object
        Trained model object


    plot : str, default = 'summary'
        Abbreviation of type of plot. The current list of plots supported 
        are (Plot - Name):

        * 'summary' - Summary Plot using SHAP
        * 'correlation' - Dependence Plot using SHAP
        * 'reason' - Force Plot using SHAP
        * 'pdp' - Partial Dependence Plot
        * 'msa' - Morris Sensitivity Analysis
        * 'pfi' - Permutation Feature Importance


    feature: str, default = None
        This parameter is only needed when plot = 'correlation' or 'pdp'. 
        By default feature is set to None which means the first column of the 
        dataset will be used as a variable. A feature parameter must be passed 
        to change this.


    observation: integer, default = None
        This parameter only comes into effect when plot is set to 'reason'. If no
        observation number is provided, it will return an analysis of all observations
        with the option to select the feature on x and y axes through drop down
        interactivity. For analysis at the sample level, an observation parameter must
        be passed with the index value of the observation in test / hold-out set.


    use_train_data: bool, default = False
        When set to true, train data will be used for plots, instead
        of test data.


    X_new_sample: pd.DataFrame, default = None
        Row from an out-of-sample dataframe (neither train nor test data) to be plotted.
        The sample must have the same columns as the raw input data, and it is transformed
        by the preprocessing pipeline automatically before plotting.


    y_new_sample: pd.DataFrame, default = None
        Row from an out-of-sample dataframe (neither train nor test data) to be plotted.
        The sample must have the same columns as the raw input label data, and it is transformed
        by the preprocessing pipeline automatically before plotting.


    save: bool, default = False
        When set to True, Plot is saved as a 'png' file in current working directory.


    **kwargs:
        Additional keyword arguments to pass to the plot.


    Returns:
        None

    """

    return pycaret.internal.tabular.interpret_model(
        estimator=estimator,
        plot=plot,
        feature=feature,
        observation=observation,
        use_train_data=use_train_data,
        X_new_sample=X_new_sample,
        y_new_sample=y_new_sample,
        save=save,
        **kwargs,
    )


def calibrate_model(
    estimator,
    method: str = "sigmoid",
    calibrate_fold: Optional[Union[int, Any]] = 5,
    fold: Optional[Union[int, Any]] = None,
    round: int = 4,
    fit_kwargs: Optional[dict] = None,
    groups: Optional[Union[str, Any]] = None,
    verbose: bool = True,
) -> Any:

    """  
    This function calibrates the probability of a given estimator using isotonic
    or logistic regression. The output of this function is a score grid with CV 
    scores by fold. Metrics evaluated during CV can be accessed using the 
    ``get_metrics`` function. Custom metrics can be added or removed using 
    ``add_metric`` and ``remove_metric`` function. 


    Example
    -------
    >>> from pycaret.datasets import get_data
    >>> juice = get_data('juice')
    >>> from pycaret.classification import *
    >>> exp_name = setup(data = juice,  target = 'Purchase')
    >>> dt = create_model('dt')
    >>> calibrated_dt = calibrate_model(dt)


    estimator: scikit-learn compatible object
        Trained model object


    method: str, default = 'sigmoid'
        The method to use for calibration. Can be 'sigmoid' which corresponds to 
        Platt's method or 'isotonic' which is a non-parametric approach. 


    calibrate_fold: integer or scikit-learn compatible CV generator, default = 5
        Controls internal cross-validation. Can be an integer or a scikit-learn
        CV generator. If set to an integer, will use (Stratifed)KFold CV with
        that many folds. See scikit-learn documentation on Stacking for 
        more details.


    fold: int or scikit-learn compatible CV generator, default = None
        Controls cross-validation. If None, the CV generator in the ``fold_strategy`` 
        parameter of the ``setup`` function is used. When an integer is passed, 
        it is interpreted as the 'n_splits' parameter of the CV generator in the 
        ``setup`` function.


    round: int, default = 4
        Number of decimal places the metrics in the score grid will be rounded to. 


    fit_kwargs: dict, default = {} (empty dict)
        Dictionary of arguments passed to the fit method of the model.


    groups: str or array-like, with shape (n_samples,), default = None
        Optional group labels when GroupKFold is used for the cross validation.
        It takes an array with shape (n_samples, ) where n_samples is the number
        of rows in training dataset. When string is passed, it is interpreted as 
        the column name in the dataset containing group labels.


    verbose: bool, default = True
        Score grid is not printed when verbose is set to False.


    Returns:
        Trained Model


    Warnings
    --------
    - Avoid isotonic calibration with too few calibration samples (< 1000) since it 
      tends to overfit.

    """

    return pycaret.internal.tabular.calibrate_model(
        estimator=estimator,
        method=method,
        calibrate_fold=calibrate_fold,
        fold=fold,
        round=round,
        fit_kwargs=fit_kwargs,
        groups=groups,
        verbose=verbose,
    )


def optimize_threshold(
    estimator,
    true_positive: int = 0,
    true_negative: int = 0,
    false_positive: int = 0,
    false_negative: int = 0,
    grid_interval: float = 0.0001,
):

    """
    This function optimizes probability threshold for a given estimator using 
    custom cost function. The function displays a plot of optimized cost as a
    function of probability threshold between 0.0 to 1.0 and returns the 
    optimized threshold value as a numpy float. 


    Example
    -------
    >>> from pycaret.datasets import get_data
    >>> juice = get_data('juice')
    >>> from pycaret.classification import *
    >>> exp_name = setup(data = juice,  target = 'Purchase')
    >>> lr = create_model('lr')
    >>> optimize_threshold(lr, true_negative = 10, false_negative = -100)


    estimator: scikit-learn compatible object
        Trained model object
    

    true_positive: int, default = 0
        Cost function or returns for true positive.  
    

    true_negative: int, default = 0
        Cost function or returns for true negative.
    

    false_positive: int, default = 0
        Cost function or returns for false positive.    
    

    false_negative: int, default = 0
        Cost function or returns for false negative.       


    grid_interval: float, default = 0.0001
        Grid inerval for threshold grid search. Iteration count = 1.0/grid_interval. Default 10000 iterations.


    Returns:
        numpy.float64 


    Warnings
    --------
    - This function is not supported when target is multiclass. 

    """

    return pycaret.internal.tabular.optimize_threshold(
        estimator=estimator,
        true_positive=true_positive,
        true_negative=true_negative,
        false_positive=false_positive,
        false_negative=false_negative,
        grid_interval=grid_interval,
    )


def predict_model(
    estimator,
    data: Optional[pd.DataFrame] = None,
    probability_threshold: Optional[float] = None,
    encoded_labels: bool = False,
    raw_score: bool = False,
    drift_report: bool = False,
    round: int = 4,
    verbose: bool = True,
) -> pd.DataFrame:

    """
    This function predicts ``Label`` and ``Score`` (probability of predicted 
    class) using a trained model. When ``data`` is None, it predicts label and 
    score on the holdout set.
    
    
    Example
    -------
    >>> from pycaret.datasets import get_data
    >>> juice = get_data('juice')
    >>> from pycaret.classification import *
    >>> exp_name = setup(data = juice,  target = 'Purchase')
    >>> lr = create_model('lr')
    >>> pred_holdout = predict_model(lr)
    >>> pred_unseen = predict_model(lr, data = unseen_dataframe)
        

    estimator: scikit-learn compatible object
        Trained model object


    data: pandas.DataFrame
        Shape (n_samples, n_features). All features used during training 
        must be available in the unseen dataset.


    probability_threshold: float, default = None
        Threshold for converting predicted probability to class label.
        Unless this parameter is set, it will default to the value set
        during model creation. If that wasn't set, the default will be 0.5
        for all classifiers. Only applicable for binary classification.


    encoded_labels: bool, default = False
        When set to True, will return labels encoded as an integer.


    raw_score: bool, default = False
        When set to True, scores for all labels will be returned.


    drift_report: bool, default = False
        When set to True, interactive drift report is generated on test set
        with the evidently library.


    round: int, default = 4
        Number of decimal places the metrics in the score grid will be rounded to. 


    verbose: bool, default = True
        When set to False, holdout score grid is not printed.


    Returns:
        pandas.DataFrame


    Warnings
    --------
    - The behavior of the ``predict_model`` is changed in version 2.1 without backward 
      compatibility. As such, the pipelines trained using the version (<= 2.0), may not 
      work for inference with version >= 2.1. You can either retrain your models with a 
      newer version or downgrade the version for inference.

    """

    return pycaret.internal.tabular.predict_model(
        estimator=estimator,
        data=data,
        probability_threshold=probability_threshold,
        encoded_labels=encoded_labels,
        raw_score=raw_score,
        drift_report=drift_report,
        round=round,
        verbose=verbose,
        ml_usecase=MLUsecase.CLASSIFICATION,
    )


def finalize_model(
    estimator,
    fit_kwargs: Optional[dict] = None,
    groups: Optional[Union[str, Any]] = None,
    model_only: bool = True,
) -> Any:

    """
    This function trains a given estimator on the entire dataset including the 
    holdout set. 
    
    
    Example
    -------
    >>> from pycaret.datasets import get_data
    >>> juice = get_data('juice')
    >>> from pycaret.classification import *
    >>> exp_name = setup(data = juice,  target = 'Purchase')
    >>> lr = create_model('lr')
    >>> final_lr = finalize_model(lr)
    

    estimator: scikit-learn compatible object
        Trained model object


    fit_kwargs: dict, default = {} (empty dict)
        Dictionary of arguments passed to the fit method of the model.


    groups: str or array-like, with shape (n_samples,), default = None
        Optional group labels when GroupKFold is used for the cross validation.
        It takes an array with shape (n_samples, ) where n_samples is the number
        of rows in training dataset. When string is passed, it is interpreted as 
        the column name in the dataset containing group labels.


    model_only: bool, default = True
        When set to False, only model object is re-trained and all the 
        transformations in Pipeline are ignored.


    Returns:
        Trained Model
      
    """

    return pycaret.internal.tabular.finalize_model(
        estimator=estimator,
        fit_kwargs=fit_kwargs,
        groups=groups,
        model_only=model_only,
    )


def deploy_model(
    model, model_name: str, authentication: dict, platform: str = "aws",
):
    """
    This function deploys the transformation pipeline and trained model on cloud.


    Example
    -------
    >>> from pycaret.datasets import get_data
    >>> juice = get_data('juice')
    >>> from pycaret.classification import *
    >>> exp_name = setup(data = juice,  target = 'Purchase')
    >>> lr = create_model('lr')
    >>> # sets appropriate credentials for the platform as environment variables
    >>> import os
    >>> os.environ["AWS_ACCESS_KEY_ID"] = str("foo")
    >>> os.environ["AWS_SECRET_ACCESS_KEY"] = str("bar")
    >>> deploy_model(model = lr, model_name = 'lr-for-deployment', platform = 'aws', authentication = {'bucket' : 'S3-bucket-name'})


    Amazon Web Service (AWS) users:
        To deploy a model on AWS S3 ('aws'), the credentials have to be passed. The easiest way is to use environment
        variables in your local environment. Following information from the IAM portal of amazon console account
        are required:

        - AWS Access Key ID
        - AWS Secret Key Access

        More info: https://boto3.amazonaws.com/v1/documentation/api/latest/guide/credentials.html#environment-variables


    Google Cloud Platform (GCP) users:
        To deploy a model on Google Cloud Platform ('gcp'), project must be created
        using command line or GCP console. Once project is created, you must create
        a service account and download the service account key as a JSON file to set
        environment variables in your local environment.

        More info: https://cloud.google.com/docs/authentication/production


    Microsoft Azure (Azure) users:
        To deploy a model on Microsoft Azure ('azure'), environment variables for connection
        string must be set in your local environment. Go to settings of storage account on
        Azure portal to access the connection string required.

        - AZURE_STORAGE_CONNECTION_STRING (required as environment variable)

        More info: https://docs.microsoft.com/en-us/azure/storage/blobs/storage-quickstart-blobs-python?toc=%2Fpython%2Fazure%2FTOC.json


    model: scikit-learn compatible object
        Trained model object


    model_name: str
        Name of model.


    authentication: dict
        Dictionary of applicable authentication tokens.

        When platform = 'aws':
        {'bucket' : 'S3-bucket-name', 'path': (optional) folder name under the bucket}

        When platform = 'gcp':
        {'project': 'gcp-project-name', 'bucket' : 'gcp-bucket-name'}

        When platform = 'azure':
        {'container': 'azure-container-name'}


    platform: str, default = 'aws'
        Name of the platform. Currently supported platforms: 'aws', 'gcp' and 'azure'.


    Returns:
        None

    """

    return pycaret.internal.tabular.deploy_model(
        model=model,
        model_name=model_name,
        authentication=authentication,
        platform=platform,
    )


def save_model(
    model, model_name: str, model_only: bool = False, verbose: bool = True, **kwargs
):

    """
    This function saves the transformation pipeline and trained model object 
    into the current working directory as a pickle file for later use. 
    
    Example
    -------
    >>> from pycaret.datasets import get_data
    >>> juice = get_data('juice')
    >>> from pycaret.classification import *
    >>> exp_name = setup(data = juice,  target = 'Purchase')
    >>> lr = create_model('lr')
    >>> save_model(lr, 'saved_lr_model')
    

    model: scikit-learn compatible object
        Trained model object
    

    model_name: str
        Name of the model.
    

    model_only: bool, default = False
        When set to True, only trained model object is saved instead of the 
        entire pipeline.


    verbose: bool, default = True
        Success message is not printed when verbose is set to False.


    **kwargs: 
        Additional keyword arguments to pass to joblib.dump().


    Returns:
        Tuple of the model object and the filename.

    """

    return pycaret.internal.tabular.save_model(
        model=model,
        model_name=model_name,
        model_only=model_only,
        verbose=verbose,
        **kwargs,
    )


def load_model(
    model_name,
    platform: Optional[str] = None,
    authentication: Optional[Dict[str, str]] = None,
    verbose: bool = True,
):

    """
    This function loads a previously saved pipeline.
    

    Example
    -------
    >>> from pycaret.classification import load_model
    >>> saved_lr = load_model('saved_lr_model')


    model_name: str
        Name of the model.
      

    platform: str, default = None
        Name of the cloud platform. Currently supported platforms: 
        'aws', 'gcp' and 'azure'.
    

    authentication: dict, default = None
        dictionary of applicable authentication tokens.

        when platform = 'aws':
        {'bucket' : 'S3-bucket-name'}

        when platform = 'gcp':
        {'project': 'gcp-project-name', 'bucket' : 'gcp-bucket-name'}

        when platform = 'azure':
        {'container': 'azure-container-name'}
    

    verbose: bool, default = True
        Success message is not printed when verbose is set to False.


    Returns:
        Trained Model

    """

    return pycaret.internal.tabular.load_model(
        model_name=model_name,
        platform=platform,
        authentication=authentication,
        verbose=verbose,
    )


def automl(optimize: str = "Accuracy", use_holdout: bool = False) -> Any:

    """ 
    This function returns the best model out of all trained models in
    current session based on the ``optimize`` parameter. Metrics
    evaluated can be accessed using the ``get_metrics`` function. 

    
    Example
    -------
    >>> from pycaret.datasets import get_data
    >>> juice = get_data('juice')
    >>> from pycaret.classification import *
    >>> exp_name = setup(data = juice,  target = 'Purchase')
    >>> top3 = compare_models(n_select = 3)
    >>> tuned_top3 = [tune_model(i) for i in top3]
    >>> blender = blend_models(tuned_top3)
    >>> stacker = stack_models(tuned_top3)
    >>> best_auc_model = automl(optimize = 'AUC')


    optimize: str, default = 'Accuracy'
        Metric to use for model selection. It also accepts custom metrics
        added using the ``add_metric`` function. 


    use_holdout: bool, default = False
        When set to True, metrics are evaluated on holdout set instead of CV.
      

    Returns:
        Trained Model

    """
    return pycaret.internal.tabular.automl(optimize=optimize, use_holdout=use_holdout)


def pull(pop: bool = False) -> pd.DataFrame:

    """  
    Returns last printed score grid. Use ``pull`` function after
    any training function to store the score grid in pandas.DataFrame.


    pop: bool, default = False
        If True, will pop (remove) the returned dataframe from the
        display container.


    Returns:
        pandas.DataFrame

    """
    return pycaret.internal.tabular.pull(pop=pop)


def models(
    type: Optional[str] = None, internal: bool = False, raise_errors: bool = True,
) -> pd.DataFrame:

    """
    Returns table of models available in the model library.

    Example
    -------
    >>> from pycaret.datasets import get_data
    >>> juice = get_data('juice')
    >>> from pycaret.classification import *
    >>> exp_name = setup(data = juice,  target = 'Purchase')    
    >>> all_models = models()


    type: str, default = None
        - linear : filters and only return linear models
        - tree : filters and only return tree based models
        - ensemble : filters and only return ensemble models
    

    internal: bool, default = False
        When True, will return extra columns and rows used internally.


    raise_errors: bool, default = True
        When False, will suppress all exceptions, ignoring models
        that couldn't be created.


    Returns:
        pandas.DataFrame

    """
    return pycaret.internal.tabular.models(
        type=type, internal=internal, raise_errors=raise_errors
    )


def get_metrics(
    reset: bool = False, include_custom: bool = True, raise_errors: bool = True,
) -> pd.DataFrame:

    """
    Returns table of available metrics used for CV.


    Example
    -------
    >>> from pycaret.datasets import get_data
    >>> juice = get_data('juice')
    >>> from pycaret.classification import *
    >>> exp_name = setup(data = juice,  target = 'Purchase')    
    >>> all_metrics = get_metrics()


    reset: bool, default = False
        When True, will reset all changes made using the ``add_metric`` 
        and ``remove_metric`` function.


    include_custom: bool, default = True
        Whether to include user added (custom) metrics or not.


    raise_errors: bool, default = True
        If False, will suppress all exceptions, ignoring models that
        couldn't be created.


    Returns:
        pandas.DataFrame

    """

    return pycaret.internal.tabular.get_metrics(
        reset=reset, include_custom=include_custom, raise_errors=raise_errors,
    )


def add_metric(
    id: str,
    name: str,
    score_func: type,
    target: str = "pred",
    greater_is_better: bool = True,
    multiclass: bool = True,
    **kwargs,
) -> pd.Series:

    """ 
    Adds a custom metric to be used for CV.


    Example
    -------
    >>> from pycaret.datasets import get_data
    >>> juice = get_data('juice')
    >>> from pycaret.classification import *
    >>> exp_name = setup(data = juice,  target = 'Purchase') 
    >>> from sklearn.metrics import log_loss
    >>> add_metric('logloss', 'Log Loss', log_loss, greater_is_better = False)


    id: str
        Unique id for the metric.


    name: str
        Display name of the metric.


    score_func: type
        Score function (or loss function) with signature ``score_func(y, y_pred, **kwargs)``.


    target: str, default = 'pred'
        The target of the score function.

        - 'pred' for the prediction table
        - 'pred_proba' for pred_proba
        - 'threshold' for decision_function or predict_proba


    greater_is_better: bool, default = True
        Whether ``score_func`` is higher the better or not.


    multiclass: bool, default = True
        Whether the metric supports multiclass target.


    **kwargs:
        Arguments to be passed to score function.


    Returns:
        pandas.Series

    """

    return pycaret.internal.tabular.add_metric(
        id=id,
        name=name,
        score_func=score_func,
        target=target,
        greater_is_better=greater_is_better,
        multiclass=multiclass,
        **kwargs,
    )


def remove_metric(name_or_id: str):

    """  
    Removes a metric from CV.


    Example
    -------
    >>> from pycaret.datasets import get_data
    >>> juice = get_data('juice')
    >>> from pycaret.classification import *
    >>> exp_name = setup(data = juice,  target = 'Purchase') 
    >>> remove_metric('MCC')


    name_or_id: str
        Display name or ID of the metric.

    
    Returns:
        None

    """
    return pycaret.internal.tabular.remove_metric(name_or_id=name_or_id)


def get_logs(experiment_name: Optional[str] = None, save: bool = False) -> pd.DataFrame:

    """
    Returns a table of experiment logs. Only works when ``log_experiment``
    is True when initializing the ``setup`` function.


    Example
    -------
    >>> from pycaret.datasets import get_data
    >>> juice = get_data('juice')
    >>> from pycaret.classification import *
    >>> exp_name = setup(data = juice,  target = 'Purchase', log_experiment = True) 
    >>> best = compare_models()
    >>> exp_logs = get_logs()


    experiment_name: str, default = None
        When None current active run is used.


    save: bool, default = False
        When set to True, csv file is saved in current working directory.


    Returns:
        pandas.DataFrame

    """

    return pycaret.internal.tabular.get_logs(experiment_name=experiment_name, save=save)


def get_config(variable: str):

    """
    This function retrieves the global variables created when initializing the 
    ``setup`` function. Following variables are accessible:

    - X: Transformed dataset (X)
    - y: Transformed dataset (y)  
    - X_train: Transformed train dataset (X)
    - X_test: Transformed test/holdout dataset (X)
    - y_train: Transformed train dataset (y)
    - y_test: Transformed test/holdout dataset (y)
    - seed: random state set through session_id
    - prep_pipe: Transformation pipeline
    - fold_shuffle_param: shuffle parameter used in Kfolds
    - n_jobs_param: n_jobs parameter used in model training
    - html_param: html_param configured through setup
    - create_model_container: results grid storage container
    - master_model_container: model storage container
    - display_container: results display container
    - exp_name_log: Name of experiment
    - logging_param: log_experiment param
    - log_plots_param: log_plots param
    - USI: Unique session ID parameter
    - fix_imbalance_param: fix_imbalance param
    - fix_imbalance_method_param: fix_imbalance_method param
    - data_before_preprocess: data before preprocessing
    - target_param: name of target variable
    - gpu_param: use_gpu param configured through setup
    - fold_generator: CV splitter configured in fold_strategy
    - fold_param: fold params defined in the setup
    - fold_groups_param: fold groups defined in the setup
    - stratify_param: stratify parameter defined in the setup


    Example
    -------
    >>> from pycaret.datasets import get_data
    >>> juice = get_data('juice')
    >>> from pycaret.classification import *
    >>> exp_name = setup(data = juice,  target = 'Purchase') 
    >>> X_train = get_config('X_train') 


    Returns:
        Global variable

    """

    return pycaret.internal.tabular.get_config(variable=variable)


def set_config(variable: str, value):

    """
    This function resets the global variables. Following variables are 
    accessible:

    - X: Transformed dataset (X)
    - y: Transformed dataset (y)  
    - X_train: Transformed train dataset (X)
    - X_test: Transformed test/holdout dataset (X)
    - y_train: Transformed train dataset (y)
    - y_test: Transformed test/holdout dataset (y)
    - seed: random state set through session_id
    - prep_pipe: Transformation pipeline
    - fold_shuffle_param: shuffle parameter used in Kfolds
    - n_jobs_param: n_jobs parameter used in model training
    - html_param: html_param configured through setup
    - create_model_container: results grid storage container
    - master_model_container: model storage container
    - display_container: results display container
    - exp_name_log: Name of experiment
    - logging_param: log_experiment param
    - log_plots_param: log_plots param
    - USI: Unique session ID parameter
    - fix_imbalance_param: fix_imbalance param
    - fix_imbalance_method_param: fix_imbalance_method param
    - data_before_preprocess: data before preprocessing
    - target_param: name of target variable
    - gpu_param: use_gpu param configured through setup
    - fold_generator: CV splitter configured in fold_strategy
    - fold_param: fold params defined in the setup
    - fold_groups_param: fold groups defined in the setup
    - stratify_param: stratify parameter defined in the setup

    Example
    -------
    >>> from pycaret.datasets import get_data
    >>> juice = get_data('juice')
    >>> from pycaret.classification import *
    >>> exp_name = setup(data = juice,  target = 'Purchase') 
    >>> set_config('seed', 123) 


    Returns:
        None

    """

    return pycaret.internal.tabular.set_config(variable=variable, value=value)


def save_config(file_name: str):

    """
    This function save all global variables to a pickle file, allowing to
    later resume without rerunning the ``setup``.


    Example
    -------
    >>> from pycaret.datasets import get_data
    >>> juice = get_data('juice')
    >>> from pycaret.classification import *
    >>> exp_name = setup(data = juice,  target = 'Purchase') 
    >>> save_config('myvars.pkl') 


    Returns:
        None

    """

    return pycaret.internal.tabular.save_config(file_name=file_name)


def load_config(file_name: str):

    """
    This function loads global variables from a pickle file into Python
    environment.


    Example
    -------
    >>> from pycaret.classification import load_config
    >>> load_config('myvars.pkl') 


    Returns:
        Global variables

    """

    return pycaret.internal.tabular.load_config(file_name=file_name)


def get_leaderboard(
    finalize_models: bool = False,
    model_only: bool = False,
    fit_kwargs: Optional[dict] = None,
    groups: Optional[Union[str, Any]] = None,
    verbose: bool = True,
) -> pd.DataFrame:

    """
    This function returns the leaderboard of all models trained in the
    current setup.


    Example
    -------
    >>> from pycaret.classification import get_leaderboard
    >>> leaderboard = get_leaderboard()


    finalize_models: bool, default = False
        If True, will finalize all models in the 'Model' column.


    model_only: bool, default = False
        When set to False, only model object is returned, instead
        of the entire pipeline.


    fit_kwargs: dict, default = {} (empty dict)
        Dictionary of arguments passed to the fit method of the model.
        Ignored if finalize_models is False.


    groups: str or array-like, with shape (n_samples,), default = None
        Optional group labels when GroupKFold is used for the cross validation.
        It takes an array with shape (n_samples, ) where n_samples is the number
        of rows in training dataset. When string is passed, it is interpreted as
        the column name in the dataset containing group labels.
        Ignored if finalize_models is False.


    verbose: bool, default = True
        Progress bar is not printed when verbose is set to False.


    Returns:
        pandas.DataFrame

    """
    return pycaret.internal.tabular.get_leaderboard(
        finalize_models=finalize_models,
        model_only=model_only,
        fit_kwargs=fit_kwargs,
        groups=groups,
        verbose=verbose,
    )

def convert_model(estimator, language: str = "python") -> str:

    """
    This function transpiles trained machine learning models into native 
    inference script in different programming languages (Python, C, Java, 
    Go, JavaScript, Visual Basic, C#, PowerShell, R, PHP, Dart, Haskell, 
    Ruby, F#). This functionality is very useful if you want to deploy models 
    into environments where you can't install your normal Python stack to 
    support model inference.


    Example
    -------
    >>> from pycaret.datasets import get_data
    >>> juice = get_data('juice')
    >>> from pycaret.classification import *
    >>> exp_name = setup(data = juice,  target = 'Purchase') 
    >>> lr = create_model('lr')
    >>> lr_java = export_model(lr, 'java')


    estimator: scikit-learn compatible object
        Trained model object


    language: str, default = 'python'
        Language in which inference script to be generated. Following
        options are available:

        * 'python'
        * 'java'
        * 'javascript'
        * 'c'
        * 'c#'
        * 'f#'
        * 'go'
        * 'haskell'
        * 'php'
        * 'powershell'
        * 'r'
        * 'ruby'
        * 'vb'
        * 'dart'


    Returns:
        str

    """
    return pycaret.internal.tabular.convert_model(estimator, language)

<<<<<<< HEAD

def check_fairness(estimator, sensitive_features: list, plot_kwargs: dict = {}):

    """
    There are many approaches to conceptualizing fairness. This function follows 
    the approach known as group fairness, which asks: Which groups of individuals 
    are at risk for experiencing harms. This function provides fairness-related 
    metrics between different groups (also called subpopulation). 

    
    Example
    -------
    >>> from pycaret.datasets import get_data
    >>> income = get_data('income')
    >>> from pycaret.classification import *
    >>> exp_name = setup(data = income,  target = 'income >50K') 
    >>> lr = create_model('lr')
    >>> lr_fairness = check_fairness(lr, sensitive_features = ['sex', 'race'])
    
    
    estimator: scikit-learn compatible object
        Trained model object
    
    
    sensitive_features: list
        List of column names as present in the original dataset before any
        transformations. 
    
    
    plot_kwargs: dict, default = {} (empty dict)
        Dictionary of arguments passed to the matplotlib plot. 
    

    Returns:
        pandas.DataFrame

    """
    return pycaret.internal.tabular.check_fairness(estimator=estimator, sensitive_features=sensitive_features, plot_kwargs=plot_kwargs)
=======
def create_api(estimator, api_name: str, host: str = '127.0.0.1', port: int = 8000) -> None:

    """
    This function takes an input ``estimator`` and creates a POST API for 
    inference. It only creates the API and doesn't run it automatically. 
    To run the API, you must run the Python file using ``!python``. 


    Example
    -------
    >>> from pycaret.datasets import get_data
    >>> juice = get_data('juice')
    >>> from pycaret.classification import *
    >>> exp_name = setup(data = juice,  target = 'Purchase') 
    >>> lr = create_model('lr')
    >>> create_api(lr, 'lr_api')
    >>> !python lr_api.py #to run the API
    

    estimator: scikit-learn compatible object
        Trained model object


    api_name: str
        Name of the api as a string.


    host: str, default = '127.0.0.1'
        API host address.


    port: int, default = 8000
        port for API.


    Returns:
        None

    """
    return pycaret.internal.tabular.create_api(estimator=estimator, api_name = api_name, host = host, port = port)
>>>>>>> 3ea1ab94
<|MERGE_RESOLUTION|>--- conflicted
+++ resolved
@@ -2810,8 +2810,6 @@
     """
     return pycaret.internal.tabular.convert_model(estimator, language)
 
-<<<<<<< HEAD
-
 def check_fairness(estimator, sensitive_features: list, plot_kwargs: dict = {}):
 
     """
@@ -2849,7 +2847,7 @@
 
     """
     return pycaret.internal.tabular.check_fairness(estimator=estimator, sensitive_features=sensitive_features, plot_kwargs=plot_kwargs)
-=======
+
 def create_api(estimator, api_name: str, host: str = '127.0.0.1', port: int = 8000) -> None:
 
     """
@@ -2889,5 +2887,4 @@
         None
 
     """
-    return pycaret.internal.tabular.create_api(estimator=estimator, api_name = api_name, host = host, port = port)
->>>>>>> 3ea1ab94
+    return pycaret.internal.tabular.create_api(estimator=estimator, api_name = api_name, host = host, port = port)