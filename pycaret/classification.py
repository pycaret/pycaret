--- conflicted
+++ resolved
@@ -1643,13 +1643,8 @@
                 metric_results.append(recall)
                 metric_name.append("Recall")
                 split_percent.append(i)
-<<<<<<< HEAD
-
-            # recall
-=======
                 
             #precision
->>>>>>> 0d9d7fde
             if y.value_counts().count() > 2:
                 precision = metrics.precision_score(y_test, pred_, average="weighted")
                 metric_results.append(precision)
@@ -8831,10 +8826,6 @@
         if authentication is None:
             sys.exit("(Value Error): Authentication is missing.")
 
-<<<<<<< HEAD
-    # cloud provider
-    if platform == "aws":
-=======
     if platform is None:
 
         import joblib
@@ -8845,7 +8836,6 @@
     
     # cloud providers
     elif platform == 'aws':
->>>>>>> 0d9d7fde
 
         import boto3
 
@@ -8855,20 +8845,6 @@
         s3.Bucket(bucketname).download_file(filename, filename)
         filename = str(model_name)
         model = load_model(filename, verbose=False)
-<<<<<<< HEAD
-
-        if verbose:
-            print("Transformation Pipeline and Model Sucessfully Loaded")
-
-        return model
-
-    import joblib
-
-    model_name = model_name + ".pkl"
-    if verbose:
-        print("Transformation Pipeline and Model Sucessfully Loaded")
-    return joblib.load(model_name)
-=======
         model = load_model(filename, verbose=False)
 
         if verbose:
@@ -8905,7 +8881,6 @@
         return model
     else:
         print('Platform { } is not supported by pycaret or illegal option'.format(platform))
->>>>>>> 0d9d7fde
 
 
 def predict_model(
@@ -9270,22 +9245,7 @@
         )
     )
 
-<<<<<<< HEAD
-    # checking if awscli available
-    try:
-        import awscli
-    except:
-        logger.error(
-            "awscli library not found. pip install awscli to use deploy_model function."
-        )
-        sys.exit(
-            "awscli library not found. pip install awscli to use deploy_model function."
-        )
-
-    # ignore warnings
-=======
     #ignore warnings
->>>>>>> 0d9d7fde
     import warnings
 
     warnings.filterwarnings("ignore")
@@ -9296,12 +9256,6 @@
     from IPython.display import clear_output, update_display
     import os
 
-<<<<<<< HEAD
-    if platform == "aws":
-
-        logger.info("Platform : AWS S3")
-
-=======
     if platform == 'aws':
         
         logger.info("Platform : AWS S3")
@@ -9313,7 +9267,6 @@
             logger.error("awscli library not found. pip install awscli to use deploy_model function.")
             sys.exit("awscli library not found. pip install awscli to use deploy_model function.")  
         
->>>>>>> 0d9d7fde
         import boto3
 
         logger.info("Saving model in active working directory")
@@ -9392,17 +9345,6 @@
         print("Model Succesfully Deployed on Azure Storage Blob")
         logger.info("Model Succesfully Deployed on Azure Storage Blob")
         logger.info(str(model))
-<<<<<<< HEAD
-        logger.info(
-            "deploy_model() succesfully completed......................................"
-        )
-
-
-def optimize_threshold(
-    estimator, true_positive=0, true_negative=0, false_positive=0, false_negative=0
-):
-
-=======
 
     else:
         logger.error('Platform {} is not supported by pycaret or illegal option'.format(platform))
@@ -9416,7 +9358,6 @@
                        false_positive = 0, 
                        false_negative = 0):
     
->>>>>>> 0d9d7fde
     """
     This function optimizes probability threshold for a trained model using custom cost
     function that can be defined using combination of True Positives, True Negatives,
@@ -10686,10 +10627,8 @@
         if not line:
             continue
 
-<<<<<<< HEAD
-        columns = [col.strip() for col in line.split(":") if col]
+        columns = [col.strip() for col in line.split(':') if col]
         print(columns)
-
 
 def _fix_imbalance(Xtrain, ytrain, fix_imbalance_method_param=None):
     logger = get_logger()
@@ -10705,9 +10644,6 @@
     Xtrain, ytrain = resampler.fit_sample(Xtrain, ytrain)
     logger.info("Resampling completed")
     return Xtrain, ytrain
-=======
-        columns = [col.strip() for col in line.split(':') if col]
-        print(columns)
 
 # Google Cloud Utilities
 
@@ -10940,5 +10876,4 @@
 
     if destination_file_name is not None:
         with open(destination_file_name, "wb") as download_file:
-          download_file.write(blob_client.download_blob().readall())
->>>>>>> 0d9d7fde
+          download_file.write(blob_client.download_blob().readall())