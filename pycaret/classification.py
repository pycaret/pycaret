--- conflicted
+++ resolved
@@ -1,7 +1,6 @@
 # Module: Classification
 # Author: Moez Ali <moez.ali@queensu.ca>
 # License: MIT
-<<<<<<< HEAD
 # Release: PyCaret 2.1x
 # Last modified : 12/08/2020
 
@@ -53,12 +52,12 @@
     group_names: List[str] = None,
     feature_selection: bool = False,
     feature_selection_threshold: float = 0.8,
-    feature_selection_method: str = 'classic',
+    feature_selection_method: str = "classic",
     feature_interaction: bool = False,
     feature_ratio: bool = False,
     interaction_threshold: float = 0.01,
     fix_imbalance: bool = False,  # added in pycaret==2.0.0
-    fix_imbalance_method: str = None,  # added in pycaret==2.0.0
+    fix_imbalance_method: Any = None,  # added in pycaret==2.0.0
     data_split_shuffle: bool = True,  # added in pycaret==2.0.0
     folds_shuffle: bool = False,  # added in pycaret==2.0.0
     n_jobs: int = -1,  # added in pycaret==2.0.0
@@ -76,74 +75,6 @@
     display: Display = None,
 ):
 
-=======
-# Release: PyCaret 2.1
-# Last modified : 19/08/2020
-
-def setup(data,  
-          target,   
-          train_size = 0.7, 
-          sampling = True, 
-          sample_estimator = None,
-          categorical_features = None,
-          categorical_imputation = 'constant',
-          ordinal_features = None,
-          high_cardinality_features = None,
-          high_cardinality_method = 'frequency',
-          numeric_features = None,
-          numeric_imputation = 'mean',
-          date_features = None,
-          ignore_features = None,
-          normalize = False,
-          normalize_method = 'zscore',
-          transformation = False,
-          transformation_method = 'yeo-johnson',
-          handle_unknown_categorical = True,
-          unknown_categorical_method = 'least_frequent',
-          pca = False,
-          pca_method = 'linear',
-          pca_components = None,
-          ignore_low_variance = False,
-          combine_rare_levels = False,
-          rare_level_threshold = 0.10,
-          bin_numeric_features = None,
-          remove_outliers = False,
-          outliers_threshold = 0.05,
-          remove_multicollinearity = False,
-          multicollinearity_threshold = 0.9,
-          remove_perfect_collinearity = False, #added in pycaret==2.0.0
-          create_clusters = False,
-          cluster_iter = 20,
-          polynomial_features = False,                 
-          polynomial_degree = 2,                       
-          trigonometry_features = False,               
-          polynomial_threshold = 0.1,                 
-          group_features = None,                        
-          group_names = None,                         
-          feature_selection = False,                     
-          feature_selection_threshold = 0.8,             
-          feature_selection_method = 'classic',
-          feature_interaction = False,                   
-          feature_ratio = False,                         
-          interaction_threshold = 0.01,
-          fix_imbalance = False, #added in pycaret==2.0.0
-          fix_imbalance_method = None, #added in pycaret==2.0.0
-          data_split_shuffle = True, #added in pycaret==2.0.0
-          folds_shuffle = False, #added in pycaret==2.0.0
-          n_jobs = -1, #added in pycaret==2.0.0
-          use_gpu = False, #added in pycaret==2.1
-          html = True, #added in pycaret==2.0.0
-          session_id = None,
-          log_experiment = False, #added in pycaret==2.0.0
-          experiment_name = None, #added in pycaret==2.0.0
-          log_plots = False, #added in pycaret==2.0.0
-          log_profile = False, #added in pycaret==2.0.0
-          log_data = False, #added in pycaret==2.0.0
-          silent=False,
-          verbose=True, #added in pycaret==2.0.0
-          profile = False):
-    
->>>>>>> 9f9c4a17
     """
     This function initializes the environment in pycaret and creates the transformation
     pipeline to prepare the data for modeling and deployment. setup() must called before
@@ -410,15 +341,8 @@
         in order to improve efficiency in modeling. When polynomial_features and 
         feature_interaction  are used, it is highly recommended to define the 
         feature_selection_threshold param with a lower value. Feature selection algorithm
-<<<<<<< HEAD
         by default is 'classic' but could be 'boruta', which will lead PyCaret to create
         use the Boruta selection algorithm.
-=======
-        by default is 'classic'but could be 'boruta' which lead pycaret to create boruta selection
-        algorithm instance, more in:
-        https://pdfs.semanticscholar.org/85a8/b1d9c52f9f795fda7e12376e751526953f38.pdf%3E
-
->>>>>>> 9f9c4a17
 
     feature_selection_threshold: float, default = 0.8
         Threshold used for feature selection (including newly created polynomial features).
@@ -426,13 +350,6 @@
         trials with different values of feature_selection_threshold specially in cases where 
         polynomial_features and feature_interaction are used. Setting a very low value may be 
         efficient but could result in under-fitting.
-
-    feature_selection_method: str, default = classic
-        User can use 'classic' or 'boruta' algorithm selection which is responsible for
-        choosing a subset of features. For 'classic' selection method pycaret using a varius
-        permutation importance techiques. If 'boruta' algorithm is selected pycaret will create 
-        an instance of boosted trees model, which iterate with permutation over all
-        features and choose the best one base on distributions of feature importance.
     
     feature_selection_method: str, default = 'classic'
         Can be either 'classic' or 'boruta'. Selects the algorithm responsible for
@@ -984,26 +901,18 @@
 
     # feature_selection_threshold
     if type(feature_selection_threshold) is not float:
-<<<<<<< HEAD
         sys.exit(
             "(Type Error): feature_selection_threshold must be a float between 0 and 1. "
         )
 
-    #feature_selection_method
-    feature_selection_methods = ['boruta', 'classic']
+    # feature_selection_method
+    feature_selection_methods = ["boruta", "classic"]
     if feature_selection_method not in feature_selection_methods:
-        sys.exit(f"(Type Error): feature_selection_method must be one of {', '.join(feature_selection_methods)}")
+        sys.exit(
+            f"(Type Error): feature_selection_method must be one of {', '.join(feature_selection_methods)}"
+        )
 
     # feature_interaction
-=======
-        sys.exit('(Type Error): feature_selection_threshold must be a float between 0 and 1. ')  
-
-    #feature_selection_method
-    if feature_selection_method not in ['boruta', 'classic']:
-        sys.exit("(Type Error): feature_selection_method must be string 'boruta', 'classic'")  
-
-    #feature_interaction
->>>>>>> 9f9c4a17
     if type(feature_interaction) is not bool:
         sys.exit("(Type Error): feature_interaction only accepts True or False. ")
 
@@ -1389,7 +1298,6 @@
 
     logger.info("Creating preprocessing pipeline")
 
-<<<<<<< HEAD
     data = preprocess.Preprocess_Path_One(
         train_data=data,
         target_variable=target,
@@ -1435,7 +1343,7 @@
         group_name=group_names_pass,
         apply_feature_selection=feature_selection,
         feature_selection_top_features_percentage=feature_selection_threshold,
-        feature_selection_method = feature_selection_method,
+        feature_selection_method=feature_selection_method,
         apply_feature_interactions=apply_feature_interactions_pass,
         feature_interactions_to_apply=interactions_to_apply_pass,
         feature_interactions_top_features_to_select_percentage=interaction_threshold,
@@ -1443,59 +1351,6 @@
         target_transformation=False,  # not needed for classification
         random_state=seed,
     )
-=======
-    data = preprocess.Preprocess_Path_One(train_data = data, 
-                                          target_variable = target,
-                                          categorical_features = cat_features_pass,
-                                          apply_ordinal_encoding = apply_ordinal_encoding_pass,
-                                          ordinal_columns_and_categories = ordinal_columns_and_categories_pass,
-                                          apply_cardinality_reduction = apply_cardinality_reduction_pass, 
-                                          cardinal_method = cardinal_method_pass, 
-                                          cardinal_features = cardinal_features_pass, 
-                                          numerical_features = numeric_features_pass,
-                                          time_features = date_features_pass,
-                                          features_todrop = ignore_features_pass,
-                                          numeric_imputation_strategy = numeric_imputation,
-                                          categorical_imputation_strategy = categorical_imputation_pass,
-                                          scale_data = normalize,
-                                          scaling_method = normalize_method,
-                                          Power_transform_data = transformation,
-                                          Power_transform_method = trans_method_pass,
-                                          apply_untrained_levels_treatment= handle_unknown_categorical, 
-                                          untrained_levels_treatment_method = unknown_categorical_method_pass,
-                                          apply_pca = pca,
-                                          pca_method = pca_method_pass,
-                                          pca_variance_retained_or_number_of_components = pca_components_pass, 
-                                          apply_zero_nearZero_variance = ignore_low_variance, 
-                                          club_rare_levels = combine_rare_levels,
-                                          rara_level_threshold_percentage = rare_level_threshold, 
-                                          apply_binning = apply_binning_pass, 
-                                          features_to_binn = features_to_bin_pass, 
-                                          remove_outliers = remove_outliers, 
-                                          outlier_contamination_percentage = outliers_threshold, 
-                                          outlier_methods = ['pca'],
-                                          remove_multicollinearity = remove_multicollinearity, 
-                                          maximum_correlation_between_features = multicollinearity_threshold, 
-                                          remove_perfect_collinearity = remove_perfect_collinearity,
-                                          cluster_entire_data = create_clusters, 
-                                          range_of_clusters_to_try = cluster_iter, 
-                                          apply_polynomial_trigonometry_features = polynomial_features, 
-                                          max_polynomial = polynomial_degree, 
-                                          trigonometry_calculations = trigonometry_features_pass, 
-                                          top_poly_trig_features_to_select_percentage = polynomial_threshold, 
-                                          apply_grouping = apply_grouping_pass, 
-                                          features_to_group_ListofList = group_features_pass, 
-                                          group_name = group_names_pass, 
-                                          apply_feature_selection = feature_selection, 
-                                          feature_selection_top_features_percentage = feature_selection_threshold, 
-                                          feature_selection_method = feature_selection_method,
-                                          apply_feature_interactions = apply_feature_interactions_pass, 
-                                          feature_interactions_to_apply = interactions_to_apply_pass, 
-                                          feature_interactions_top_features_to_select_percentage=interaction_threshold, 
-                                          display_types = display_dtypes_pass, #this is for inferred input box
-                                          target_transformation = False, #not needed for classification
-                                          random_state = seed)
->>>>>>> 9f9c4a17
 
     display.move_progress()
     logger.info("Preprocessing pipeline created successfully")
@@ -1920,7 +1775,6 @@
     logger.info(str(prep_pipe))
     logger.info("setup() succesfully completed......................................")
 
-<<<<<<< HEAD
     return (
         X,
         y,
@@ -1957,29 +1811,12 @@
     round: int = 4,
     sort: str = "Accuracy",
     n_select: int = 1,  # added in pycaret==2.0.0
+    budget_time: float = 0,  # added in pycaret==2.1.0
     turbo: bool = True,
     verbose: bool = True,
     display: Display = None,
 ):  # added in pycaret==2.0.0
 
-=======
-    return X, y, X_train, X_test, y_train, y_test, seed, prep_pipe, experiment__,\
-        folds_shuffle_param, n_jobs_param, html_param, create_model_container, master_model_container,\
-        display_container, exp_name_log, logging_param, log_plots_param, USI,\
-        fix_imbalance_param, fix_imbalance_method_param, logger, data_before_preprocess, target_param,\
-        gpu_param
-
-def compare_models(exclude = None,
-                   include = None, #added in pycaret==2.0.0
-                   fold = 10, 
-                   round = 4, 
-                   sort = 'Accuracy',
-                   n_select = 1, #added in pycaret==2.0.0
-                   budget_time = 0, #added in pycaret==2.1.0
-                   turbo = True,
-                   verbose = True): #added in pycaret==2.0.0
-    
->>>>>>> 9f9c4a17
     """
     This function train all the models available in the model library and scores them 
     using Stratified Cross Validation. The output prints a score grid with Accuracy, 
@@ -2083,7 +1920,6 @@
     logger = get_logger()
 
     logger.info("Initializing compare_models()")
-<<<<<<< HEAD
     logger.info(
         """compare_models(exclude={}, include={}, fold={}, round={}, sort={}, n_select={}, turbo={}, verbose={})""".format(
             str(exclude),
@@ -2096,16 +1932,11 @@
             str(verbose),
         )
     )
-=======
-    logger.info("""compare_models(exclude={}, include={}, fold={}, round={}, sort={}, n_select={}, turbo={}, verbose={})""".\
-        format(str(exclude), str(include), str(fold), str(round), str(sort), str(n_select), str(turbo), str(verbose)))
->>>>>>> 9f9c4a17
 
     logger.info("Checking exceptions")
 
     # exception checking
     import sys
-<<<<<<< HEAD
 
     # checking error for exclude (string)
     available_estimators = all_models.index
@@ -2134,27 +1965,6 @@
         sys.exit(
             "(Type Error): Cannot use exclude parameter when include is used to compare models."
         )
-=======
-    
-    #checking error for exclude (string)
-    available_estimators = ['lr', 'knn', 'nb', 'dt', 'svm', 'rbfsvm', 'gpc', 'mlp', 'ridge', 'rf', 'qda', 'ada', 
-                            'gbc', 'lda', 'et', 'xgboost', 'lightgbm', 'catboost']
-    
-    if exclude != None:
-        for i in exclude:
-            if i not in available_estimators:
-                sys.exit('(Value Error): Estimator Not Available. Please see docstring for list of available estimators.')
-        
-    if include != None:   
-        for i in include:
-            if i not in available_estimators:
-                sys.exit('(Value Error): Estimator Not Available. Please see docstring for list of available estimators.')
-
-    #include and exclude together check
-    if include is not None:
-        if exclude is not None:
-            sys.exit('(Type Error): Cannot use exclude parameter when include is used to compare models.')
->>>>>>> 9f9c4a17
 
     # checking fold parameter
     if type(fold) is not int:
@@ -2162,8 +1972,17 @@
 
     # checking round parameter
     if type(round) is not int:
-<<<<<<< HEAD
         sys.exit("(Type Error): Round parameter only accepts integer value.")
+
+    # checking n_select parameter
+    if type(n_select) is not int:
+        sys.exit("(Type Error): n_select parameter only accepts integer value.")
+
+    # checking budget_time parameter
+    if type(budget_time) is not int and type(budget_time) is not float:
+        sys.exit(
+            "(Type Error): budget_time parameter only accepts integer or float values."
+        )
 
     # checking sort parameter
     allowed_sort = get_metrics()["Name"]
@@ -2173,24 +1992,6 @@
         )
 
     # checking optimize parameter for multiclass
-=======
-        sys.exit('(Type Error): Round parameter only accepts integer value.')
-
-    #checking n_select parameter
-    if type(n_select) is not int:
-        sys.exit('(Type Error): n_select parameter only accepts integer value.')
- 
-    #checking budget_time parameter
-    if type(budget_time) is not int and type(budget_time) is not float:
-        sys.exit('(Type Error): budget_time parameter only accepts integer or float values.')
-
-    #checking sort parameter
-    allowed_sort = ['Accuracy', 'Recall', 'Precision', 'F1', 'AUC', 'Kappa', 'MCC', 'TT (Sec)']
-    if sort not in allowed_sort:
-        sys.exit('(Value Error): Sort method not supported. See docstring for list of available parameters.')
-    
-    #checking optimize parameter for multiclass
->>>>>>> 9f9c4a17
     if y.value_counts().count() > 2:
         if not all_metrics[all_metrics["Name"] == sort].iloc[0]["Multiclass"]:
             sys.exit(
@@ -2213,7 +2014,6 @@
 
     logger.info("Preparing display monitor")
 
-<<<<<<< HEAD
     len_mod = len(all_models[all_models["Turbo"] == True]) if turbo else len(all_models)
 
     if include:
@@ -2239,65 +2039,15 @@
             monitor_rows,
             logger=logger,
         )
-=======
-    #progress bar
-    if exclude is None:
-        len_of_exclude = 0
-    else:
-        len_of_exclude = len(exclude)
-        
-    if turbo:
-        len_mod = 15 - len_of_exclude
-    else:
-        len_mod = 18 - len_of_exclude
-    
-    #n_select param
-    if type(n_select) is list:
-        n_select_num = len(n_select)
-    else:
-        n_select_num = abs(n_select)
->>>>>>> 9f9c4a17
 
         display.display_progress()
         display.display_monitor()
         display.display_master_display()
 
-<<<<<<< HEAD
     # ignore warnings
     import warnings
 
     warnings.filterwarnings("ignore")
-=======
-    if include is not None:
-        wl = len(include)
-        bl = len_of_exclude
-        len_mod = wl - bl
-
-    if include is not None:
-        opt = 10
-    else:
-        opt = 25
-        
-    progress = ipw.IntProgress(value=0, min=0, max=(fold*len_mod)+opt+n_select_num, step=1 , description='Processing: ')
-    master_display = pd.DataFrame(columns=['Model', 'Accuracy','AUC','Recall', 'Prec.', 'F1', 'Kappa', 'MCC', 'TT (Sec)'])
-    if verbose:
-        if html_param:
-            display(progress)
-    
-    #display monitor
-    timestampStr = datetime.datetime.now().strftime("%H:%M:%S")
-    monitor = pd.DataFrame( [ ['Initiated' , '. . . . . . . . . . . . . . . . . .', timestampStr ], 
-                             ['Status' , '. . . . . . . . . . . . . . . . . .' , 'Loading Dependencies' ],
-                             ['Estimator' , '. . . . . . . . . . . . . . . . . .' , 'Compiling Library' ],
-                             ['ETC' , '. . . . . . . . . . . . . . . . . .',  'Calculating ETC'] ],
-                              columns=['', ' ', '   ']).set_index('')
-    
-    if verbose:
-        if html_param:
-            display(monitor, display_id = 'monitor')
-            display_ = display(master_display, display_id=True)
-            display_id = display_.display_id
->>>>>>> 9f9c4a17
 
     # general dependencies
     import numpy as np
@@ -2327,7 +2077,6 @@
     MONITOR UPDATE ENDS
     """
 
-<<<<<<< HEAD
     if include:
         model_library = include
     else:
@@ -2340,209 +2089,19 @@
             model_library = [x for x in model_library if x not in exclude]
 
     display.move_progress()
-=======
-    progress.value += 1
-    
-    model_dict = {'Logistic Regression' : 'lr',
-                   'Linear Discriminant Analysis' : 'lda', 
-                   'Ridge Classifier' : 'ridge', 
-                   'Extreme Gradient Boosting' : 'xgboost',
-                   'Ada Boost Classifier' : 'ada', 
-                   'CatBoost Classifier' : 'catboost', 
-                   'Light Gradient Boosting Machine' : 'lightgbm', 
-                   'Gradient Boosting Classifier' : 'gbc', 
-                   'Random Forest Classifier' : 'rf',
-                   'Naive Bayes' : 'nb', 
-                   'Extra Trees Classifier' : 'et',
-                   'Decision Tree Classifier' : 'dt', 
-                   'K Neighbors Classifier' : 'knn', 
-                   'Quadratic Discriminant Analysis' : 'qda',
-                   'SVM - Linear Kernel' : 'svm',
-                   'Gaussian Process Classifier' : 'gpc',
-                   'MLP Classifier' : 'mlp',
-                   'SVM - Radial Kernel' : 'rbfsvm'}
-
-    model_library = [lr, knn, nb, dt, svm, rbfsvm, gpc, mlp, ridge, rf, qda, ada, gbc, lda, et, xgboost, lightgbm, catboost]
-
-    model_names = ['Logistic Regression',
-                   'K Neighbors Classifier',
-                   'Naive Bayes',
-                   'Decision Tree Classifier',
-                   'SVM - Linear Kernel',
-                   'SVM - Radial Kernel',
-                   'Gaussian Process Classifier',
-                   'MLP Classifier',
-                   'Ridge Classifier',
-                   'Random Forest Classifier',
-                   'Quadratic Discriminant Analysis',
-                   'Ada Boost Classifier',
-                   'Gradient Boosting Classifier',
-                   'Linear Discriminant Analysis',
-                   'Extra Trees Classifier',
-                   'Extreme Gradient Boosting',
-                   'Light Gradient Boosting Machine',
-                   'CatBoost Classifier']          
-    
-    #checking for exclude models
-    
-    model_library_str = ['lr', 'knn', 'nb', 'dt', 'svm', 
-                         'rbfsvm', 'gpc', 'mlp', 'ridge', 
-                         'rf', 'qda', 'ada', 'gbc', 'lda', 
-                         'et', 'xgboost', 'lightgbm', 'catboost']
-    
-    model_library_str_ = ['lr', 'knn', 'nb', 'dt', 'svm', 
-                          'rbfsvm', 'gpc', 'mlp', 'ridge', 
-                          'rf', 'qda', 'ada', 'gbc', 'lda', 
-                          'et', 'xgboost', 'lightgbm', 'catboost']
-    
-    if exclude is not None:
-        
-        if turbo:
-            internal_exclude = ['rbfsvm', 'gpc', 'mlp']
-            compiled_exclude = exclude + internal_exclude
-            exclude = list(set(compiled_exclude))
-            
-        else:
-            exclude = exclude
-        
-        for i in exclude:
-            model_library_str_.remove(i)
-        
-        si = []
-        
-        for i in model_library_str_:
-            s = model_library_str.index(i)
-            si.append(s)
-        
-        model_library_ = []
-        model_names_= []
-        for i in si:
-            model_library_.append(model_library[i])
-            model_names_.append(model_names[i])
-            
-        model_library = model_library_
-        model_names = model_names_
-        
-        
-    if exclude is None and turbo is True:
-        
-        model_library = [lr, knn, nb, dt, svm, ridge, rf, qda, ada, gbc, lda, et, xgboost, lightgbm, catboost]
-
-        model_names = ['Logistic Regression',
-                       'K Neighbors Classifier',
-                       'Naive Bayes',
-                       'Decision Tree Classifier',
-                       'SVM - Linear Kernel',
-                       'Ridge Classifier',
-                       'Random Forest Classifier',
-                       'Quadratic Discriminant Analysis',
-                       'Ada Boost Classifier',
-                       'Gradient Boosting Classifier',
-                       'Linear Discriminant Analysis',
-                       'Extra Trees Classifier',
-                       'Extreme Gradient Boosting',
-                       'Light Gradient Boosting Machine',
-                       'CatBoost Classifier']
-        
-    #checking for include models
-    if include is not None:
-
-        model_library = []
-        model_names = []
-
-        for i in include:
-            if i == 'lr':
-                model_library.append(lr)
-                model_names.append('Logistic Regression')
-            elif i == 'knn':
-                model_library.append(knn)
-                model_names.append('K Neighbors Classifier')                
-            elif i == 'nb':
-                model_library.append(nb)
-                model_names.append('Naive Bayes')   
-            elif i == 'dt':
-                model_library.append(dt)
-                model_names.append('Decision Tree Classifier')   
-            elif i == 'svm':
-                model_library.append(svm)
-                model_names.append('SVM - Linear Kernel')   
-            elif i == 'rbfsvm':
-                model_library.append(rbfsvm)
-                model_names.append('SVM - Radial Kernel')
-            elif i == 'gpc':
-                model_library.append(gpc)
-                model_names.append('Gaussian Process Classifier')   
-            elif i == 'mlp':
-                model_library.append(mlp)
-                model_names.append('MLP Classifier')   
-            elif i == 'ridge':
-                model_library.append(ridge)
-                model_names.append('Ridge Classifier')   
-            elif i == 'rf':
-                model_library.append(rf)
-                model_names.append('Random Forest Classifier')   
-            elif i == 'qda':
-                model_library.append(qda)
-                model_names.append('Quadratic Discriminant Analysis')   
-            elif i == 'ada':
-                model_library.append(ada)
-                model_names.append('Ada Boost Classifier')   
-            elif i == 'gbc':
-                model_library.append(gbc)
-                model_names.append('Gradient Boosting Classifier')   
-            elif i == 'lda':
-                model_library.append(lda)
-                model_names.append('Linear Discriminant Analysis')   
-            elif i == 'et':
-                model_library.append(et)
-                model_names.append('Extra Trees Classifier')   
-            elif i == 'xgboost':
-                model_library.append(xgboost)
-                model_names.append('Extreme Gradient Boosting') 
-            elif i == 'lightgbm':
-                model_library.append(lightgbm)
-                model_names.append('Light Gradient Boosting Machine') 
-            elif i == 'catboost':
-                model_library.append(catboost)
-                model_names.append('CatBoost Classifier')   
-
-    #multiclass check
-    model_library_multiclass = []
-    if y.value_counts().count() > 2:
-        for i in model_library:
-            model = OneVsRestClassifier(i)
-            model_library_multiclass.append(model)
-            
-        model_library = model_library_multiclass
-        
-    progress.value += 1
-
-    
-    '''
-    MONITOR UPDATE STARTS
-    '''
-    
-    monitor.iloc[1,1:] = 'Initializing CV'
-    if verbose:
-        if html_param:
-            update_display(monitor, display_id = 'monitor')
-    
-    '''
-    MONITOR UPDATE ENDS
-    '''
-    
-    #cross validation setup starts here
-    logger.info("Defining folds")
-    kf = StratifiedKFold(fold, random_state=seed, shuffle=folds_shuffle_param)
->>>>>>> 9f9c4a17
 
     # create URI (before loop)
     import secrets
 
     URI = secrets.token_hex(nbytes=4)
 
-<<<<<<< HEAD
     master_display = None
+
+    total_runtime_start = time.time()
+    total_runtime = 0
+    over_time_budget = False
+    if budget_time and budget_time > 0:
+        logger.info(f"Time budget is {budget_time} minutes")
 
     for i, model in enumerate(model_library):
 
@@ -2554,17 +2113,6 @@
             model_name = _get_model_name(model.estimator)
         else:
             model_name = _get_model_name(model)
-=======
-    name_counter = 0
-      
-    total_runtime_start = time.time()
-    total_runtime = 0
-    over_time_budget = False
-    if budget_time and budget_time > 0:
-        logger.info(f"Time budget is {budget_time} minutes")
-
-    for model in model_library:
->>>>>>> 9f9c4a17
 
         if isinstance(model, str):
             logger.info("Initializing " + model_name)
@@ -2573,6 +2121,17 @@
 
         # run_time
         runtime_start = time.time()
+        total_runtime += (runtime_start - total_runtime_start) / 60
+        logger.info(f"Total runtime is {total_runtime} minutes")
+        over_time_budget = (
+            budget_time and budget_time > 0 and total_runtime > budget_time
+        )
+        if over_time_budget:
+            logger.info(
+                f"Total runtime {total_runtime} is over time budget by {total_runtime - budget_time}, breaking loop"
+            )
+            break
+        total_runtime_start = runtime_start
 
         display.move_progress()
 
@@ -2580,50 +2139,9 @@
         MONITOR UPDATE STARTS
         """
 
-<<<<<<< HEAD
         display.update_monitor(2, model_name)
         display.update_monitor(3, "Calculating ETC")
         display.display_monitor()
-=======
-        '''
-        MONITOR UPDATE ENDS
-        '''
-        
-        fold_num = 1
-        
-        for train_i , test_i in kf.split(data_X,data_y):
-            
-            logger.info("Initializing Fold " + str(fold_num))
-        
-            progress.value += 1
-            
-            t0 = time.time()
-            total_runtime += (t0 - total_runtime_start)/60
-            logger.info(f"Total runtime is {total_runtime} minutes")
-            over_time_budget = budget_time and budget_time > 0 and total_runtime > budget_time
-            if over_time_budget:
-                logger.info(f"Total runtime {total_runtime} is over time budget by {total_runtime - budget_time}, breaking loop")
-                break
-            total_runtime_start = t0
-
-            '''
-            MONITOR UPDATE STARTS
-            '''
-                
-            monitor.iloc[1,1:] = 'Fitting Fold ' + str(fold_num) + ' of ' + str(fold)
-            if verbose:
-                if html_param:
-                    update_display(monitor, display_id = 'monitor')
-            
-            '''
-            MONITOR UPDATE ENDS
-            '''            
-     
-            Xtrain,Xtest = data_X.iloc[train_i], data_X.iloc[test_i]
-            ytrain,ytest = data_y.iloc[train_i], data_y.iloc[test_i]
-            
-            if fix_imbalance_param:
->>>>>>> 9f9c4a17
 
         """
         MONITOR UPDATE ENDS
@@ -2640,82 +2158,20 @@
             display=display,
             fold=fold,
             round=round,
+            budget_time=budget_time - total_runtime
+            if budget_time and budget_time > 0
+            else 0,
         )
         model_results = pull()
         logger.info(
             "SubProcess create_model() called =================================="
         )
 
-<<<<<<< HEAD
-=======
-                else:
-                    try:
-                        sc = metrics.roc_auc_score(ytest,pred_prob)
-                    except:
-                        sc = 0
-                        logger.warning("model has no predict_proba attribute. AUC set to 0.00")
-                    recall = metrics.recall_score(ytest,pred_)                
-                    precision = metrics.precision_score(ytest,pred_)
-                    f1 = metrics.f1_score(ytest,pred_)
-            
-            logger.info("Compiling Metrics")
-            mcc = metrics.matthews_corrcoef(ytest,pred_)
-            kappa = metrics.cohen_kappa_score(ytest,pred_)
-            training_time= time_end - time_start
-            score_acc = np.append(score_acc,sca)
-            score_auc = np.append(score_auc,sc)
-            score_recall = np.append(score_recall,recall)
-            score_precision = np.append(score_precision,precision)
-            score_f1 =np.append(score_f1,f1)
-            score_kappa =np.append(score_kappa,kappa) 
-            score_mcc=np.append(score_mcc,mcc)
-            score_training_time=np.append(score_training_time,training_time)
-                
-            '''
-            TIME CALCULATION SUB-SECTION STARTS HERE
-            '''
-            t1 = time.time()
-        
-            tt = (t1 - t0) * (fold-fold_num) / 60
-            tt = np.around(tt, 2)
-        
-            if tt < 1:
-                tt = str(np.around((tt * 60), 2))
-                ETC = tt + ' Seconds Remaining'
-                
-            else:
-                tt = str (tt)
-                ETC = tt + ' Minutes Remaining'
-            
-            fold_num += 1
-            
-            '''
-            MONITOR UPDATE STARTS
-            '''
-
-            monitor.iloc[3,1:] = ETC
-            if verbose:
-                if html_param:
-                    update_display(monitor, display_id = 'monitor')
-
-            '''
-            MONITOR UPDATE ENDS
-            '''
-        
-        if over_time_budget:
+        if not model:
+            over_time_budget = True
+            logger.info(f"Time budged exceeded in create_model(), breaking loop")
             break
 
-        logger.info("Calculating mean and std")
-        avg_acc = np.append(avg_acc,np.mean(score_acc))
-        avg_auc = np.append(avg_auc,np.mean(score_auc))
-        avg_recall = np.append(avg_recall,np.mean(score_recall))
-        avg_precision = np.append(avg_precision,np.mean(score_precision))
-        avg_f1 = np.append(avg_f1,np.mean(score_f1))
-        avg_kappa = np.append(avg_kappa,np.mean(score_kappa))
-        avg_mcc=np.append(avg_mcc,np.mean(score_mcc))
-        avg_training_time=np.append(avg_training_time,np.mean(score_training_time))
-        
->>>>>>> 9f9c4a17
         logger.info("Creating metrics dataframe")
         compare_models_ = pd.DataFrame(model_results.loc["Mean"]).T
         compare_models_.insert(0, "Model", model_name)
@@ -2845,7 +2301,6 @@
 
     if y.value_counts().count() > 2:
 
-<<<<<<< HEAD
         compare_models_ = (
             master_display.drop("Object", axis=1)
             .style.apply(
@@ -2854,12 +2309,6 @@
             )
             .applymap(highlight_cols, subset=["TT (Sec)"])
         )
-=======
-    sorted_model_names = list(compare_models_.data['Model'])
-    n_select = n_select if n_select <= len(sorted_model_names) else len(sorted_model_names)
-    if n_select < 0:
-        sorted_model_names = sorted_model_names[n_select:]
->>>>>>> 9f9c4a17
     else:
 
         compare_models_ = (
@@ -2884,6 +2333,7 @@
     display.display_monitor()
 
     sorted_models = master_display["Object"].to_list()
+    n_select = n_select if n_select <= len(sorted_models) else len(sorted_models)
     if n_select < 0:
         sorted_models = sorted_models[n_select:]
     else:
@@ -2918,6 +2368,7 @@
     fold: int = 10,
     round: int = 4,
     cross_validation: bool = True,  # added in pycaret==2.0.0
+    budget_time: float = 0,
     verbose: bool = True,
     system: bool = True,  # added in pycaret==2.0.0
     return_fit_time: bool = False,
@@ -2981,6 +2432,10 @@
     round: integer, default = 4
         Number of decimal places the metrics in the score grid will be rounded to. 
 
+    budget_time: int or float, default = 0
+        If set above 0, will terminate execution of the function after budget_time minutes have
+        passed.
+
     cross_validation: bool, default = True
         When cross_validation set to False fold parameter is ignored and model is trained
         on entire training dataset. No metric evaluation is returned. 
@@ -3101,6 +2556,12 @@
     # checking round parameter
     if type(round) is not int:
         sys.exit("(Type Error): Round parameter only accepts integer value.")
+
+    # checking budget_time parameter
+    if type(budget_time) is not int and type(budget_time) is not float:
+        sys.exit(
+            "(Type Error): budget_time parameter only accepts integer or float values."
+        )
 
     # checking verbose parameter
     if type(verbose) is not bool:
@@ -3279,6 +2740,12 @@
     MONITOR UPDATE ENDS
     """
 
+    total_runtime_start = time.time()
+    total_runtime = 0
+    over_time_budget = False
+    if budget_time and budget_time > 0:
+        logger.info(f"Time budget is {budget_time} minutes")
+
     if not cross_validation:
 
         logger.info("Cross validation set to False")
@@ -3306,6 +2773,17 @@
         logger.info("Initializing Fold " + str(fold_num))
 
         t0 = time.time()
+        total_runtime += (t0 - total_runtime_start) / 60
+        logger.info(f"Total runtime is {total_runtime} minutes")
+        over_time_budget = (
+            budget_time and budget_time > 0 and total_runtime > budget_time
+        )
+        if over_time_budget:
+            logger.info(
+                f"Total runtime {total_runtime} is over time budget by {total_runtime - budget_time}, terminating function"
+            )
+            return None
+        total_runtime_start = t0
 
         """
         MONITOR UPDATE STARTS
@@ -3318,6 +2796,7 @@
 
         Xtrain, Xtest = data_X.iloc[train_i], data_X.iloc[test_i]
         ytrain, ytest = data_y.iloc[train_i], data_y.iloc[test_i]
+        # time just for fitting
         time_start = time.time()
 
         if fix_imbalance_param:
@@ -9497,7 +8976,7 @@
 def _fix_imbalance(
     Xtrain: pandas.DataFrame,
     ytrain: pandas.DataFrame,
-    fix_imbalance_method_param: bool = None,
+    fix_imbalance_method_param: Any = None,
 ) -> Tuple[pandas.DataFrame, pandas.DataFrame]:
     logger = get_logger()
     logger.info("Initializing SMOTE")
