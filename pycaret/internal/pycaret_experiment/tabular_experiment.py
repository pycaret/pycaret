import gc
import logging
import os
import random
import secrets
import time
import traceback
import warnings
from typing import Any, Dict, List, Optional, Tuple, Union
from unittest.mock import patch

import numpy as np  # type: ignore
import plotly.express as px  # type: ignore
import plotly.graph_objects as go  # type: ignore
import pycaret.internal.patches.sklearn
import pycaret.internal.patches.yellowbrick
import pycaret.internal.persistence
import pycaret.internal.preprocess
import scikitplot as skplt  # type: ignore
import sklearn
from imblearn.over_sampling import SMOTE
from pandas.io.formats.style import Styler
from pycaret.internal.logging import create_logger, get_logger
from pycaret.internal.preprocess import TransfomerWrapper
from pycaret.internal.meta_estimators import get_estimator_from_meta_estimator
from pycaret.internal.pipeline import Pipeline as InternalPipeline
from pycaret.internal.pipeline import (
    estimator_pipeline,
    get_pipeline_estimator_label,
    get_pipeline_fit_kwargs,
)
from pycaret.internal.plots.helper import MatplotlibDefaultDPI
from pycaret.internal.plots.yellowbrick import show_yellowbrick_plot
from pycaret.internal.pycaret_experiment.pycaret_experiment import _PyCaretExperiment
from pycaret.internal.pycaret_experiment.utils import MLUsecase
from pycaret.internal.utils import (
    get_columns_to_stratify_by,
    get_model_name,
    normalize_custom_transformers,
    df_shrink_dtypes,
)

from category_encoders.leave_one_out import LeaveOneOutEncoder
from pycaret.internal.validation import *
from sklearn.compose import ColumnTransformer
from sklearn.decomposition import PCA, IncrementalPCA, KernelPCA
from sklearn.experimental import enable_iterative_imputer
from sklearn.feature_selection import VarianceThreshold
from sklearn.impute import IterativeImputer, SimpleImputer
from sklearn.model_selection import BaseCrossValidator  # type: ignore
from sklearn.model_selection import (
    GroupKFold,
    KFold,
    StratifiedKFold,
    TimeSeriesSplit,
    train_test_split,
)
from sklearn.preprocessing import (
    MaxAbsScaler,
    MinMaxScaler,
    OrdinalEncoder,
    PolynomialFeatures,
    PowerTransformer,
    QuantileTransformer,
    RobustScaler,
    StandardScaler,
)

warnings.filterwarnings("ignore")
LOGGER = get_logger()


class _TabularExperiment(_PyCaretExperiment):
    def __init__(self) -> None:
        super().__init__()
        self.variable_keys = self.variable_keys.union(
            {
                "_ml_usecase",
                "_available_plots",
                "variable_keys",
                "USI",
                "html_param",
                "seed",
                "prep_pipe",
                "experiment__",
                "n_jobs_param",
                "_gpu_n_jobs_param",
                "master_model_container",
                "display_container",
                "exp_name_log",
                "exp_id",
                "logging_param",
                "log_plots_param",
                "data",
                "gpu_param",
                "_all_models",
                "_all_models_internal",
                "_all_metrics",
                "_internal_pipeline",
                "imputation_regressor",
                "imputation_classifier",
                "iterative_imputation_iters_param",
            }
        )
        return

    def _get_setup_display(self, **kwargs) -> Styler:
        return pd.DataFrame().style

    def _get_groups(
        self,
        groups,
        data: Optional[pd.DataFrame] = None,
        fold_groups=None,
        ml_usecase: Optional[MLUsecase] = None,
    ):
        import pycaret.internal.utils

        data = data if data is not None else self.X_train
        fold_groups = fold_groups if fold_groups is not None else self.fold_groups_param
        return pycaret.internal.utils.get_groups(groups, data, fold_groups)

    def _get_cv_splitter(
        self, fold, ml_usecase: Optional[MLUsecase] = None
    ) -> BaseCrossValidator:
        """Returns the cross validator object used to perform cross validation"""
        if not ml_usecase:
            ml_usecase = self._ml_usecase

        import pycaret.internal.utils

        return pycaret.internal.utils.get_cv_splitter(
            fold,
            default=self.fold_generator,
            seed=self.seed,
            shuffle=self.fold_shuffle_param,
            int_default="stratifiedkfold"
            if ml_usecase == MLUsecase.CLASSIFICATION
            else "kfold",
        )

    def _is_unsupervised(self) -> bool:
        return False

    def _get_model_id(self, e, models=None) -> str:
        """
        Get model id.
        """
        if models is None:
            models = self._all_models_internal

        return pycaret.internal.utils.get_model_id(e, models)

    def _get_metric_by_name_or_id(self, name_or_id: str, metrics: Optional[Any] = None):
        """
        Gets a metric from get_metrics() by name or index.
        """
        if metrics is None:
            metrics = self._all_metrics
        metric = None
        try:
            metric = metrics[name_or_id]
            return metric
        except Exception:
            pass

        try:
            metric = next(
                v for k, v in metrics.items() if name_or_id in (v.display_name, v.name)
            )
            return metric
        except Exception:
            pass

        return metric

    def _get_model_name(self, e, deep: bool = True, models=None) -> str:
        """
        Get model name.
        """
        if models is None:
            models = self._all_models_internal

        return get_model_name(e, models, deep=deep)

    def _mlflow_log_model(
        self,
        model,
        model_results,
        score_dict: dict,
        source: str,
        runtime: float,
        model_fit_time: float,
        _prep_pipe,
        log_holdout: bool = True,
        log_plots: bool = False,
        tune_cv_results=None,
        URI=None,
        display: Optional[Display] = None,
    ):
        self.logger.info("Creating MLFlow logs")

        # Creating Logs message monitor
        if display:
            display.update_monitor(1, "Creating Logs")
            display.display_monitor()

        # import mlflow
        import mlflow
        import mlflow.sklearn

        mlflow.set_experiment(self.exp_name_log)

        full_name = self._get_model_name(model)
        self.logger.info(f"Model: {full_name}")

        with mlflow.start_run(run_name=full_name) as run:

            # Get active run to log as tag
            RunID = mlflow.active_run().info.run_id

            # Log model parameters
            pipeline_estimator_name = get_pipeline_estimator_label(model)
            if pipeline_estimator_name:
                params = model.named_steps[pipeline_estimator_name]
            else:
                params = model

            # get regressor from meta estimator
            params = get_estimator_from_meta_estimator(params)

            try:
                try:
                    params = params.get_all_params()
                except Exception:
                    params = params.get_params()
            except Exception:
                self.logger.warning("Couldn't get params for model. Exception:")
                self.logger.warning(traceback.format_exc())
                params = {}

            for i in list(params):
                v = params.get(i)
                if len(str(v)) > 250:
                    params.pop(i)

            self.logger.info(f"logged params: {params}")
            mlflow.log_params(params)

            # Log metrics
            mlflow.log_metrics(score_dict)

            # set tag of compare_models
            mlflow.set_tag("Source", source)

            if not URI:
                import secrets

                URI = secrets.token_hex(nbytes=4)
            mlflow.set_tag("URI", URI)
            mlflow.set_tag("USI", self.USI)
            mlflow.set_tag("Run Time", runtime)
            mlflow.set_tag("Run ID", RunID)

            # Log training time in seconds
            mlflow.log_metric("TT", model_fit_time)

            # Log the CV results as model_results.html artifact
            if not self._is_unsupervised():
                try:
                    model_results.data.to_html(
                        "Results.html", col_space=65, justify="left"
                    )
                except Exception:
                    model_results.to_html("Results.html", col_space=65, justify="left")
                mlflow.log_artifact("Results.html")
                os.remove("Results.html")

                if log_holdout:
                    # Generate hold-out predictions and save as html
                    try:
                        holdout = self.predict_model(model, verbose=False)  # type: ignore
                        holdout_score = self.pull(pop=True)
                        del holdout
                        holdout_score.to_html(
                            "Holdout.html", col_space=65, justify="left"
                        )
                        mlflow.log_artifact("Holdout.html")
                        os.remove("Holdout.html")
                    except Exception:
                        self.logger.warning(
                            "Couldn't create holdout prediction for model, exception below:"
                        )
                        self.logger.warning(traceback.format_exc())

            # Log AUC and Confusion Matrix plot

            if log_plots:

                self.logger.info(
                    "SubProcess plot_model() called =================================="
                )

                def _log_plot(plot):
                    try:
                        plot_name = self.plot_model(
                            model, plot=plot, verbose=False, save=True, system=False
                        )
                        mlflow.log_artifact(plot_name)
                        os.remove(plot_name)
                    except Exception as e:
                        self.logger.warning(e)

                for plot in log_plots:
                    _log_plot(plot)

                self.logger.info(
                    "SubProcess plot_model() end =================================="
                )

            # Log hyperparameter tuning grid
            if tune_cv_results:
                d1 = tune_cv_results.get("params")
                dd = pd.DataFrame.from_dict(d1)
                dd["Score"] = tune_cv_results.get("mean_test_score")
                dd.to_html("Iterations.html", col_space=75, justify="left")
                mlflow.log_artifact("Iterations.html")
                os.remove("Iterations.html")

            # get default conda env
            from mlflow.sklearn import get_default_conda_env

            default_conda_env = get_default_conda_env()
            default_conda_env["name"] = f"{self.exp_name_log}-env"
            default_conda_env.get("dependencies").pop(-3)
            dependencies = default_conda_env.get("dependencies")[-1]
            from pycaret.utils import __version__

            dep = f"pycaret=={__version__}"
            dependencies["pip"] = [dep]

            # define model signature
            from mlflow.models.signature import infer_signature

            try:
                signature = infer_signature(
                    self.data.drop([self.target_param], axis=1)
                )
            except Exception:
                self.logger.warning("Couldn't infer MLFlow signature.")
                signature = None
            if not self._is_unsupervised():
                input_example = (
                    self.data.drop([self.target_param], axis=1)
                    .iloc[0]
                    .to_dict()
                )
            else:
                input_example = self.data.iloc[0].to_dict()

            # log model as sklearn flavor
            prep_pipe_temp = deepcopy(_prep_pipe)
            prep_pipe_temp.steps.append(["trained_model", model])
            mlflow.sklearn.log_model(
                prep_pipe_temp,
                "model",
                conda_env=default_conda_env,
                signature=signature,
                input_example=input_example,
            )
            del prep_pipe_temp
        gc.collect()

<<<<<<< HEAD
=======
    def _split_data(
        self,
        X_before_preprocess,
        y_before_preprocess,
        target,
        train_data,
        test_data,
        train_size,
        data_split_shuffle,
        dtypes,
        display: Display,
    ) -> None:
        self.X = None
        self.X_train = None
        self.y_train = None
        self.y = None
        self.X_test = None
        self.y_test = None
        return

    def _set_up_mlflow(
        self, functions, runtime, log_profile, profile_kwargs, log_data, display,
    ) -> None:
        return

    def _make_internal_pipeline(
        self, internal_pipeline_steps: list, memory=None
    ) -> InternalPipeline:
        if not internal_pipeline_steps:
            memory = None
            internal_pipeline_steps = [("empty_step", "passthrough")]

        return InternalPipeline(internal_pipeline_steps, memory=memory)

>>>>>>> ca5fb70b
    def setup(
        self,
        data: pd.DataFrame,
        target: str,
        train_size: float = 0.7,
        test_data: Optional[pd.DataFrame] = None,
        ordinal_features: Optional[Dict[str, list]] = None,
        numeric_features: Optional[List[str]] = None,
        categorical_features: Optional[List[str]] = None,
        date_features: Optional[List[str]] = None,
        ignore_features: Optional[List[str]] = None,
        preprocess: bool = True,
        imputation_type: str = "simple",
        numeric_imputation: str = "mean",
        categorical_imputation: str = "constant",
        iterative_imputation_iters: int = 5,
        numeric_iterative_imputer: Union[str, Any] = "lightgbm",
        categorical_iterative_imputer: Union[str, Any] = "lightgbm",
        encoding_method: Optional[Any] = None,
        transformation: bool = False,
        transformation_method: str = "yeo-johnson",
        normalize: bool = False,
        normalize_method: str = "zscore",
        low_variance_threshold: float = 0,
        pca: bool = False,
        pca_method: str = "linear",
        pca_components: Union[int, float] = 1.0,
        polynomial_features: bool = False,
        polynomial_degree: int = 2,
        fix_imbalance: bool = False,
        fix_imbalance_method: Optional[Any] = None,
        handle_unknown_categorical: bool = True,
        unknown_categorical_method: str = "least_frequent",
        combine_rare_levels: bool = False,
        rare_level_threshold: float = 0.10,
        bin_numeric_features: Optional[List[str]] = None,
        remove_outliers: bool = False,
        outliers_threshold: float = 0.05,
        remove_multicollinearity: bool = False,
        multicollinearity_threshold: float = 0.9,
        remove_perfect_collinearity: bool = True,
        group_features: Optional[List[str]] = None,
        group_names: Optional[List[str]] = None,
        feature_selection: bool = False,
        feature_selection_threshold: float = 0.8,
        feature_selection_method: str = "classic",
        feature_interaction: bool = False,
        feature_ratio: bool = False,
        interaction_threshold: float = 0.01,
        high_cardinality_features: Optional[List[str]] = None,
        high_cardinality_method: str = "frequency",
        transform_target=False,
        transform_target_method="box-cox",
        data_split_shuffle: bool = True,
        data_split_stratify: Union[bool, List[str]] = False,  # added in pycaret==2.2
        fold_strategy: Union[str, Any] = "kfold",  # added in pycaret==2.2
        fold: int = 10,  # added in pycaret==2.2
        fh: Union[List[int], int, np.array] = 1,
        fold_shuffle: bool = False,
        fold_groups: Optional[Union[str, pd.DataFrame]] = None,
        n_jobs: Optional[int] = -1,
        use_gpu: bool = False,  # added in pycaret==2.1
        custom_pipeline: Union[
            Any, Tuple[str, Any], List[Any], List[Tuple[str, Any]]
        ] = None,
        html: bool = True,
        session_id: Optional[int] = None,
        system_log: Union[bool, logging.Logger] = True,
        log_experiment: bool = False,
        experiment_name: Optional[str] = None,
        log_plots: Union[bool, list] = False,
        log_profile: bool = False,
        log_data: bool = False,
        silent: bool = False,
        seasonal_period: Optional[int] = None,
        verbose: bool = True,
        profile: bool = False,
        profile_kwargs: Dict[str, Any] = None,
        display: Optional[Display] = None,
    ):
        """
        This function initializes the environment in pycaret and creates the
        transformation pipeline to prepare the data for modeling and deployment.
        setup() must called before executing any other function in pycaret. It
        takes only two mandatory parameters: data and name of the target column.

        """
        from pycaret.utils import __version__

        # Settings ================================================= >>

        pd.set_option("display.max_columns", 500)
        pd.set_option("display.max_rows", 500)
        sklearn.set_config(print_changed_only=False)

        # Attribute definition ===================================== >>

        # Parameter attrs
        self.data = data
        self.target_param = target
        self.transform_target_param = transform_target
        self.transform_target_method_param = transform_target_method
        self.n_jobs_param = n_jobs
        self.gpu_param = use_gpu
        self.fold_param = fold
        self.fold_groups_param = None
        self.html_param = html
        self.logging_param = log_experiment
        self.log_plots_param = log_plots if log_plots else False

        # Global attrs
        self.seed = random.randint(150, 9000) if session_id is None else session_id
        np.random.seed(self.seed)

        # Other attrs
        self.experiment__ = []
        self.master_model_container = []
        self._all_models, self._all_models_internal = self._get_models()
        self._all_metrics = self._get_metrics()

        # Initialization =========================================== >>

        runtime_start = time.time()

        # Get local parameters to write to logger
        function_params_str = ", ".join(
            [f"{k}={v}" for k, v in locals().items() if k != "self"]
        )

        if experiment_name:
            if not isinstance(experiment_name, str):
                raise TypeError(
                    "The experiment_name parameter must be a non-empty str if not None."
                )
            self.exp_name_log = experiment_name

        self.logger = create_logger(system_log)
        self.logger.info(f"PyCaret {type(self).__name__}")
        self.logger.info(f"Logging name: {self.exp_name_log}")
        self.logger.info(f"ML Usecase: {self._ml_usecase}")
        self.logger.info(f"version {__version__}")
        self.logger.info("Initializing setup()")
        self.logger.info(f"setup(data=data, {function_params_str})")

        self.USI = secrets.token_hex(nbytes=2)
        self.logger.info(f"self.USI: {self.USI}")

        self.logger.info(f"self.variable_keys: {self.variable_keys}")

        self._check_enviroment()

        # Checking parameters ====================================== >>

        self.logger.info("Checking parameters...")

        if not isinstance(data, pd.DataFrame):
            raise TypeError("The provided data must be of type pandas.DataFrame.")
        elif data.empty:
            raise ValueError("The provided data cannot be an empty dataframe.")

        if not isinstance(train_size, float):
            raise TypeError("The train_size parameter must be of type float.")
        if train_size <= 0 or train_size > 1:
            raise ValueError("train_size parameter has to be positive and not above 1.")

        # checking target parameter
        if not self._is_unsupervised() and target not in data.columns:
            raise ValueError(
                f"Target parameter: {target} does not exist in the data provided."
            )

        # checking session_id
        if session_id is not None:
            if type(session_id) is not int:
                raise TypeError("session_id parameter must be an integer.")

        # checking profile parameter
        if not isinstance(profile, bool):
            raise TypeError("profile parameter only accepts True or False.")

        if profile_kwargs is None:
            profile_kwargs = {}
        elif not isinstance(profile_kwargs, dict):
            raise TypeError("profile_kwargs can only be a dict.")

        all_cols = list(data.columns)
        if not self._is_unsupervised():
            all_cols.remove(target)

        if (
            type(iterative_imputation_iters) is not int
            or iterative_imputation_iters <= 0
        ):
            raise TypeError(
                "iterative_imputation_iters must be an integer greater than 0."
            )

        # ordinal_features
        if ordinal_features is not None:
            if type(ordinal_features) is not dict:
                raise TypeError(
                    "ordinal_features must be of type dictionary with column name as key and ordered values as list."
                )

        # high_cardinality_features
        if high_cardinality_features is not None:
            if type(high_cardinality_features) is not list:
                raise TypeError(
                    "high_cardinality_features parameter only accepts name of columns as a list."
                )

        if high_cardinality_features is not None:
            data_cols = data.columns.drop(target, errors="ignore")
            for high_cardinality_feature in high_cardinality_features:
                if high_cardinality_feature not in data_cols:
                    raise ValueError(
                        f"Item {high_cardinality_feature} in high_cardinality_features"
                        f" parameter is either target column or doesn't exist in the dataset."
                    )

        # stratify
        if data_split_stratify:
            if (
                type(data_split_stratify) is not list
                and type(data_split_stratify) is not bool
            ):
                raise TypeError(
                    "data_split_stratify parameter only accepts a bool or a list of strings."
                )

            if not data_split_shuffle:
                raise TypeError(
                    "data_split_stratify parameter requires data_split_shuffle to be set to True."
                )

        # high_cardinality_methods
        high_cardinality_allowed_methods = ["frequency", "clustering"]
        if high_cardinality_method not in high_cardinality_allowed_methods:
            raise ValueError(
                f"high_cardinality_method parameter only accepts {', '.join(high_cardinality_allowed_methods)}."
            )

        if type(combine_rare_levels) is not bool:
            raise TypeError("combine_rare_levels parameter only accepts True or False.")

        # check rare_level_threshold
        if (
            type(rare_level_threshold) is not float
            and rare_level_threshold < 0
            or rare_level_threshold > 1
        ):
            raise TypeError(
                "rare_level_threshold parameter must be a float between 0 and 1."
            )

        # bin numeric features
        if bin_numeric_features is not None:
            if type(bin_numeric_features) is not list:
                raise TypeError("bin_numeric_features parameter must be a list.")
            for bin_numeric_feature in bin_numeric_features:
                if type(bin_numeric_feature) is not str:
                    raise TypeError(
                        "bin_numeric_features parameter item must be a string."
                    )
                if bin_numeric_feature not in all_cols:
                    raise ValueError(
                        f"bin_numeric_feature: {bin_numeric_feature} is either target column or does not exist in the dataset."
                    )

        # remove_outliers
        if type(remove_outliers) is not bool:
            raise TypeError("remove_outliers parameter only accepts True or False.")

        # outliers_threshold
        if type(outliers_threshold) is not float:
            raise TypeError("outliers_threshold must be a float between 0 and 1.")

        # remove_multicollinearity
        if type(remove_multicollinearity) is not bool:
            raise TypeError(
                "remove_multicollinearity parameter only accepts True or False."
            )

        # multicollinearity_threshold
        if type(multicollinearity_threshold) is not float:
            raise TypeError(
                "multicollinearity_threshold must be a float between 0 and 1."
            )

        # group features
        if group_features is not None:
            if type(group_features) is not list:
                raise TypeError("group_features must be of type list.")

        if group_names is not None:
            if type(group_names) is not list:
                raise TypeError("group_names must be of type list.")

        # feature_selection
        if type(feature_selection) is not bool:
            raise TypeError("feature_selection only accepts True or False.")

        # feature_selection_threshold
        if type(feature_selection_threshold) is not float:
            raise TypeError(
                "feature_selection_threshold must be a float between 0 and 1."
            )

        # feature_selection_method
        feature_selection_methods = ["boruta", "classic"]
        if feature_selection_method not in feature_selection_methods:
            raise TypeError(
                f"feature_selection_method must be one of {', '.join(feature_selection_methods)}"
            )

        # feature_interaction
        if type(feature_interaction) is not bool:
            raise TypeError("feature_interaction only accepts True or False.")

        # feature_ratio
        if type(feature_ratio) is not bool:
            raise TypeError("feature_ratio only accepts True or False.")

        # interaction_threshold
        if type(interaction_threshold) is not float:
            raise TypeError("interaction_threshold must be a float between 0 and 1.")

        # log_experiment
        if type(log_experiment) is not bool:
            raise TypeError("log_experiment parameter only accepts True or False.")

        # log_profile
        if type(log_profile) is not bool:
            raise TypeError("log_profile parameter only accepts True or False.")

        # silent
        if type(silent) is not bool:
            raise TypeError("silent parameter only accepts True or False.")

        # remove_perfect_collinearity
        if type(remove_perfect_collinearity) is not bool:
            raise TypeError(
                "remove_perfect_collinearity parameter only accepts True or False."
            )

        # html
        if type(html) is not bool:
            raise TypeError("html parameter only accepts True or False.")

        # data_split_shuffle
        if type(data_split_shuffle) is not bool:
            raise TypeError("data_split_shuffle parameter only accepts True or False.")

        possible_fold_strategy = [
            "kfold",
            "stratifiedkfold",
            "groupkfold",
            "timeseries",
        ]
        possible_time_series_fold_strategies = ["expanding", "sliding", "rolling"]

        if self._ml_usecase != MLUsecase.TIME_SERIES:
            if not (
                fold_strategy in possible_fold_strategy
                or is_sklearn_cv_generator(fold_strategy)
            ):
                raise TypeError(
                    f"fold_strategy parameter must be either a scikit-learn compatible CV generator object or one of {', '.join(possible_fold_strategy)}."
                )
        elif self._ml_usecase == MLUsecase.TIME_SERIES:
            if not (
                fold_strategy in possible_time_series_fold_strategies
                or is_sklearn_cv_generator(fold_strategy)
            ):
                raise TypeError(
                    f"fold_strategy parameter must be either a sktime compatible CV generator object or one of '{', '.join(possible_time_series_fold_strategies)}'."
                )

        if fold_strategy == "groupkfold" and (
            fold_groups is None or len(fold_groups) == 0
        ):
            raise ValueError(
                "'groupkfold' fold_strategy requires 'fold_groups' to be a non-empty array-like object."
            )

        if isinstance(fold_groups, str):
            if fold_groups not in all_cols:
                raise ValueError(
                    f"Column {fold_groups} used for fold_groups is not present in the dataset."
                )

        # checking fold parameter
        if not isinstance(fold, int):
            raise TypeError("fold parameter only accepts integer value.")

        # checking fh parameter
        if not isinstance(fh, (int, list, np.ndarray)):
            raise TypeError(
                f"fh parameter accepts integer. list or np.array value. Provided values is {type(fh)}"
            )

        # fold_shuffle
        if type(fold_shuffle) is not bool:
            raise TypeError("fold_shuffle parameter only accepts True or False.")

        # log_plots
        if isinstance(log_plots, list):
            for i in log_plots:
                if i not in self._available_plots:
                    raise ValueError(
                        f"Incorrect value for log_plots '{i}'. Possible values are: {', '.join(self._available_plots.keys())}."
                    )
        elif type(log_plots) is not bool:
            raise TypeError("log_plots parameter must be a bool or a list.")

        # log_data
        if type(log_data) is not bool:
            raise TypeError("log_data parameter only accepts True or False.")

        # fix_imbalance
        if type(fix_imbalance) is not bool:
            raise TypeError("fix_imbalance parameter only accepts True or False.")

        # fix_imbalance_method
        if fix_imbalance:
            if fix_imbalance_method is not None:
                if hasattr(fix_imbalance_method, "fit_resample"):
                    pass
                else:
                    raise TypeError(
                        "fix_imbalance_method must contain resampler with fit_resample method."
                    )

        # check transform_target
        if type(transform_target) is not bool:
            raise TypeError("transform_target parameter only accepts True or False.")

        # transform_target_method
        allowed_transform_target_method = ["box-cox", "yeo-johnson"]
        if transform_target_method not in allowed_transform_target_method:
            raise ValueError(
                f"transform_target_method parameter only accepts {', '.join(allowed_transform_target_method)}."
            )

        # Data preparation ========================================= >>

        if test_data is None:
            if self._ml_usecase == MLUsecase.TIME_SERIES:
                # TODO: Fix time series for new data properties!
                from sktime.forecasting.model_selection import (
                    temporal_train_test_split,
                )  # sktime is an optional dependency

                (
                    train_data,
                    test_data,
                    self.X_train,
                    self.X_test,
                ) = temporal_train_test_split(
                    y=self.y,
                    X=self.X,
                    fh=fh,  # if fh is provided it splits by it
                )

                train_data, test_data = (
                    pd.DataFrame(train_data),
                    pd.DataFrame(test_data),
                )

                self.y_train = train_data
                self.y_test = test_data

            else:
                train, test = train_test_split(
                    self.data,
                    test_size=1 - train_size,
                    stratify=get_columns_to_stratify_by(
                        self.X, self.y, data_split_stratify
                    ),
                    random_state=self.seed,
                    shuffle=data_split_shuffle,
                )
                self.data = pd.concat([train, test]).reset_index(drop=True)
                self.idx = (len(train), len(test))

        else:  # test_data is provided
            self.data = pd.concat([data, test_data]).reset_index(drop=True)
            self.idx = [len(self.data), len(test_data)]

        # Preprocessing ============================================ >>

        self.logger.info("Preparing preprocessing pipeline...")

        # Standardize dataframe types to save memory
        self.data = df_shrink_dtypes(self.data)

        # Define column types ================================== >>

        # TODO: Extra checks that the provided columns are allowed

        # Categorical columns
        cat_cols = list(self.X.select_dtypes(exclude="number").columns)
        if categorical_features:
            cat_cols = categorical_features

        # Numerical columns
        num_cols = list(self.X.select_dtypes(include="number").columns)
        if categorical_features:
            num_cols = categorical_features

        # Date features
        date_cols = list(self.X.select_dtypes(include="datetime").columns)
        if date_features:
            date_cols = date_features

        # Ignore features
        ign_cols = ignore_features if ignore_features else []

        # Imputation =========================================== >>

        # Checking parameters
        num_dict = {"zero": "constant", "mean": "mean", "median": "median"}
        if numeric_imputation not in num_dict:
            raise ValueError(
                "Invalid value for the numeric_imputation parameter, got "
                f"{numeric_imputation}. Possible values are {' '.join(num_dict)}."
            )

        cat_dict = {"constant": "constant", "mode": "most_frequent"}
        if categorical_imputation not in cat_dict:
            raise ValueError(
                "Invalid value for the categorical_imputation "
                f"parameter, got {categorical_imputation}. Possible "
                f"values are {' '.join(cat_dict)}."
            )

        if imputation_type == "simple":
            self.logger.info("Setting up simple imputation")

            num_estimator = TransfomerWrapper(
                transformer=SimpleImputer(
                    strategy=num_dict[numeric_imputation],
                    fill_value=0,
                ),
                columns=[c for c in num_cols if c not in ign_cols],
            )
            cat_estimator = TransfomerWrapper(
                transformer=SimpleImputer(
                    strategy=cat_dict[categorical_imputation],
                    fill_value="not_available",
                ),
                columns=[c for c in cat_cols if c not in ign_cols],
            )

        elif imputation_type == "iterative":
            self.logger.info("Setting up iterative imputation")
            impute_estimator = IterativeImputer(
                estimator="lightgbm",  # TODO: fix
                max_iter=iterative_imputation_iters,
            )
        else:
            raise ValueError(
                "Invalid value for the imputation_type parameter, got "
                f"{imputation_type}. Possible values are: simple, iterative."
            )

        # Start with the internal pipeline
        # Always create (even if preprocess=False) since we need a
        # pipeline for the rest of the methods and if there are no
        # NaNs then this step is almost instant
        self._internal_pipeline = InternalPipeline(
            [
                ("numerical_imputer", num_estimator),
                ("categorical_imputer", cat_estimator),
            ],
        )

        if preprocess:

            # Encoding =============================================== >>

            if ordinal_features:
                # Check provided features and levels are correct
                for key, value in ordinal_features.items():
                    if key not in self.X.columns:
                        raise ValueError(
                            "Invalid column name passed as a key in ordinal_features."
                        )
                    if self.X[key].nunique() != len(value):
                        raise ValueError(
                            "The levels passed to the ordinal_features parameter "
                            "doesn't match with the levels in the dataset."
                        )
                    for elem in value:
                        if elem not in self.X[key].unique():
                            raise ValueError(
                                f"Feature {key} doesn't contain the {elem} level."
                            )

                ord_estimator = TransfomerWrapper(
                    transformer=OrdinalEncoder(
                        categories=list(ordinal_features.values()),
                        handle_unknown="use_encoded_value",
                        unknown_value=np.NaN,
                    ),
                    columns=[c for c in ordinal_features if c not in ign_cols],
                )

                self._internal_pipeline.steps.append(
                    ("ordinal_encoding", ord_estimator)
                )

            if cat_cols:
                if not encoding_method:
                    encoding_method = LeaveOneOutEncoder(random_state=self.seed)

                enc_estimator = TransfomerWrapper(
                    transformer=encoding_method,
                    columns=[c for c in cat_cols if c not in ign_cols],
                )

                self._internal_pipeline.steps.append(
                    ("categorical_encoding", enc_estimator)
                )

            # Transformation ========================================= >>

            if transformation:
                if transformation_method == "yeo-johnson":
                    transformation_estimator = PowerTransformer(
                        method="yeo-johnson", standardize=False, copy=True
                    )
                elif transformation_method == "quantile":
                    transformation_estimator = QuantileTransformer(
                        random_state=self.seed,
                        output_distribution="normal",
                    )
                else:
                    raise ValueError(
                        "Invalid value for the transformation_method parameter. "
                        "The value should be either yeo-johnson or quantile, "
                        f"got {transformation_method}."
                    )

                transformation_estimator = TransfomerWrapper(
                    transformer=transformation_estimator,
                    columns=[c for c in self.X.columns if c not in ign_cols],
                )

                self._internal_pipeline.steps.append(
                    ("transformation", transformation_estimator)
                )

            # Normalization ============================================ >>

            if normalize:
                norm_dict = {
                    "zscore": StandardScaler(),
                    "minmax": MinMaxScaler(),
                    "maxabs": MaxAbsScaler(),
                    "robust": RobustScaler(),
                }
                if normalize_method in norm_dict:
                    normalize_estimator = norm_dict[normalize_method]
                else:
                    raise ValueError(
                        "Invalid value for the normalize_method parameter, got "
                        f"{normalize_method}. Possible values are: {' '.join(norm_dict)}."
                    )

                self._internal_pipeline.steps.append(("normalize", normalize_estimator))

            # Low variance ========================================= >>

            if low_variance_threshold:
                if low_variance_threshold < 0:
                    raise ValueError(
                        "Invalid value for the ignore_low_variance parameter. "
                        f"The value should be >0, got {low_variance_threshold}."
                    )
                else:
                    variance_estimator = VarianceThreshold(low_variance_threshold)

                self._internal_pipeline.steps.append(("low_variance", variance_estimator))

            # PCA ====================================================== >>

            if pca:
                if pca_components <= 0:
                    raise ValueError(
                        "Invalid value for the pca_components parameter. "
                        f"The value should be >0, got {pca_components}."
                    )
                elif pca_components <= 1:
                    pca_components = int(pca_components * self.X.shape[1])
                elif pca_components <= self.X.shape[1]:
                    pca_components = int(pca_components)
                else:
                    raise ValueError(
                        "Invalid value for the pca_components parameter. "
                        "The value should be smaller than the number of "
                        f"features, got {pca_components}."
                    )

                pca_dict = {
                    "linear": PCA(n_components=pca_components),
                    "kernel": KernelPCA(n_components=pca_components, kernel="rbf"),
                    "incremental": IncrementalPCA(n_components=pca_components),
                }
                if pca_method in pca_dict:
                    pca_estimator = pca_dict[pca_method]
                else:
                    raise ValueError(
                        "Invalid value for the pca_method parameter, got "
                        f"{pca_method}. Possible values are: {' '.join(pca_dict)}."
                    )

                self._internal_pipeline.steps.append(("pca", pca_estimator))

            # Polynomial features  ===================================== >>

            if polynomial_features:
                polynomial = PolynomialFeatures(
                    degree=polynomial_degree,
                    interaction_only=False,
                    include_bias=True,
                    order="C",
                )

                self._internal_pipeline.steps.append(
                    ("polynomial_features", polynomial)
                )

            # Balance the dataset ======================================= >>

            if fix_imbalance:
                if fix_imbalance_method is None:
                    balance_estimator = SMOTE()
                elif not hasattr(fix_imbalance_method, "fit_resample"):
                    raise ValueError(
                        "Invalid value for the fix_imbalance_method parameter. "
                        "The provided value must be a imblearn estimator, got "
                        f"{fix_imbalance_method.__class__.__name_}."
                    )
                else:
                    balance_estimator = fix_imbalance_method

                self._internal_pipeline.steps.append(("balance", balance_estimator))

            # Custom transformers ====================================== >>

            if custom_pipeline:
                for name, estimator in normalize_custom_transformers(custom_pipeline):
                    self._internal_pipeline.steps.append((name, estimator))

            self.logger.info(f"Finished creating preprocessing pipeline.")
            self.logger.info(f"Pipeline: {self._internal_pipeline}")

        # self.iterative_imputation_iters_param = iterative_imputation_iters
        #
        # # creating variables to be used later in the function
        # train_data = self.data.copy()
        # if self._is_unsupervised():
        #     target = "UNSUPERVISED_DUMMY_TARGET"
        #     train_data[target] = 2
        #     # just to add diversified values to target
        #     train_data[target][0:3] = 3
        # X_before_preprocess = train_data.drop(target, axis=1)
        # y_before_preprocess = train_data[target]
        #
        # self.imputation_regressor = numeric_iterative_imputer
        # self.imputation_classifier = categorical_iterative_imputer
        # imputation_regressor_name = "Bayesian Ridge"  # todo change
        # imputation_classifier_name = "Random Forest Classifier"
        #
        # if imputation_type == "iterative":
        #     self.logger.info("Setting up iterative imputation")
        #
        #     iterative_imputer_models_globals = self.variables.copy()
        #     iterative_imputer_models_globals["y_train"] = y_before_preprocess
        #     iterative_imputer_models_globals["X_train"] = X_before_preprocess
        #     iterative_imputer_classification_models = {
        #         k: v
        #         for k, v in pycaret.containers.models.classification.get_all_model_containers(
        #             iterative_imputer_models_globals, raise_errors=True
        #         ).items()
        #         if not v.is_special
        #     }
        #     iterative_imputer_regression_models = {
        #         k: v
        #         for k, v in pycaret.containers.models.regression.get_all_model_containers(
        #             iterative_imputer_models_globals, raise_errors=True
        #         ).items()
        #         if not v.is_special
        #     }
        #
        #     if not (
        #             (
        #                     isinstance(self.imputation_regressor, str)
        #                     and self.imputation_regressor in iterative_imputer_regression_models
        #             )
        #             or hasattr(self.imputation_regressor, "predict")
        #     ):
        #         raise ValueError(
        #             f"numeric_iterative_imputer parameter must be either a scikit-learn estimator or a string - one of {', '.join(iterative_imputer_regression_models.keys())}."
        #         )
        #
        #     if not (
        #             (
        #                     isinstance(self.imputation_classifier, str)
        #                     and self.imputation_classifier
        #                     in iterative_imputer_classification_models
        #             )
        #             or hasattr(self.imputation_classifier, "predict")
        #     ):
        #         raise ValueError(
        #             f"categorical_iterative_imputer parameter must be either a scikit-learn estimator or a string - one of {', '.join(iterative_imputer_classification_models.keys())}."
        #         )
        #
        #     if isinstance(self.imputation_regressor, str):
        #         self.imputation_regressor = iterative_imputer_regression_models[
        #             self.imputation_regressor
        #         ]
        #         imputation_regressor_name = self.imputation_regressor.name
        #         self.imputation_regressor = self.imputation_regressor.class_def(
        #             **self.imputation_regressor.args
        #         )
        #     else:
        #         imputation_regressor_name = type(self.imputation_regressor).__name__
        #
        #     if isinstance(self.imputation_classifier, str):
        #         self.imputation_classifier = iterative_imputer_classification_models[
        #             self.imputation_classifier
        #         ]
        #         imputation_classifier_name = self.imputation_classifier.name
        #         self.imputation_classifier = self.imputation_classifier.class_def(
        #             **self.imputation_classifier.args
        #         )
        #     else:
        #         imputation_classifier_name = type(self.imputation_classifier).__name__

        # # transformation method strategy
        # trans_dict = {"yeo-johnson": "yj", "quantile": "quantile"}
        # trans_method_pass = trans_dict[transformation_method]
        #
        #
        # apply_binning_pass = False if bin_numeric_features is None else True
        # features_to_bin_pass = bin_numeric_features or []
        #
        # # group features
        # # =============#
        #
        # # apply grouping
        # apply_grouping_pass = True if group_features is not None else False
        #
        # # group features listing
        # if apply_grouping_pass is True:
        #
        #     if type(group_features[0]) is str:
        #         group_features_pass = []
        #         group_features_pass.append(group_features)
        #     else:
        #         group_features_pass = group_features
        #
        # else:
        #
        #     group_features_pass = [[]]
        #
        # # group names
        # if apply_grouping_pass is True:
        #
        #     if (group_names is None) or (len(group_names) != len(group_features_pass)):
        #         group_names_pass = list(np.arange(len(group_features_pass)))
        #         group_names_pass = [f"group_{i}" for i in group_names_pass]
        #
        #     else:
        #         group_names_pass = group_names
        #
        # else:
        #     group_names_pass = []
        #
        # # feature interactions
        #
        # apply_feature_interactions_pass = (
        #     True if feature_interaction or feature_ratio else False
        # )
        #
        # interactions_to_apply_pass = []
        #
        # if feature_interaction:
        #     interactions_to_apply_pass.append("multiply")
        #
        # if feature_ratio:
        #     interactions_to_apply_pass.append("divide")
        #
        # # unknown categorical
        # unkn_dict = {
        #     "least_frequent": "least frequent",
        #     "most_frequent": "most frequent",
        # }
        # unknown_categorical_method_pass = unkn_dict[unknown_categorical_method]
        #
        # # ordinal_features
        # apply_ordinal_encoding_pass = True if ordinal_features is not None else False
        #
        # ordinal_columns_and_categories_pass = (
        #     ordinal_features if apply_ordinal_encoding_pass else {}
        # )
        #
        # apply_cardinality_reduction_pass = (
        #     True if high_cardinality_features is not None else False
        # )
        #
        # hi_card_dict = {"frequency": "count", "clustering": "cluster"}
        # cardinal_method_pass = hi_card_dict[high_cardinality_method]
        #
        # cardinal_features_pass = (
        #     high_cardinality_features if apply_cardinality_reduction_pass else []
        # )

        # Set up GPU usage ========================================= >>

        if self.gpu_param != "force" and type(self.gpu_param) is not bool:
            raise TypeError(
                f"Invalid value for the use_gpu parameter, got {self.gpu_param}. "
                "Possible values are: 'force', True or False."
            )

        cuml_version = None
        if self.gpu_param:
            self.logger.info("Set up GPU usage.")

            try:
                from cuml import __version__

                cuml_version = __version__
                self.logger.info(f"cuml=={cuml_version}")

                cuml_version = cuml_version.split(".")
                cuml_version = (int(cuml_version[0]), int(cuml_version[1]))
            except Exception:
                self.logger.warning("cuML not found")

            if cuml_version is None or not cuml_version >= (0, 15):
                message = f"cuML is outdated or not found. Required version is >=0.15, got {__version__}"
                if use_gpu == "force":
                    raise ImportError(message)
                else:
                    self.logger.warning(message)

        # Set up folding strategy ================================== >>

        self.logger.info("Set up folding strategy.")

<<<<<<< HEAD
=======
        # create an empty list for pickling later.
        self.experiment__ = []

        # CV params
        self.fold_param = fold
        self.fold_groups_param = None
        self.fold_groups_param_full = None
>>>>>>> ca5fb70b
        if fold_groups is not None:
            if isinstance(fold_groups, str):
                self.fold_groups_param = self.X[fold_groups]
            else:
                self.fold_groups_param = fold_groups
            if pd.isnull(self.fold_groups_param).any():
                raise ValueError(f"fold_groups cannot contain NaNs.")
        self.fold_shuffle_param = fold_shuffle

        if not self._is_unsupervised():
            fold_random_state = self.seed if self.fold_shuffle_param else None

            if self._ml_usecase != MLUsecase.TIME_SERIES:
                if fold_strategy == "kfold":
                    self.fold_generator = KFold(
                        self.fold_param,
                        random_state=fold_random_state,
                        shuffle=self.fold_shuffle_param,
                    )
                elif fold_strategy == "stratifiedkfold":
                    self.fold_generator = StratifiedKFold(
                        self.fold_param,
                        random_state=fold_random_state,
                        shuffle=self.fold_shuffle_param,
                    )
                elif fold_strategy == "groupkfold":
                    self.fold_generator = GroupKFold(self.fold_param)
                elif fold_strategy == "timeseries":
                    self.fold_generator = TimeSeriesSplit(self.fold_param)
                else:
                    self.fold_generator = fold_strategy

            elif self._ml_usecase == MLUsecase.TIME_SERIES:
<<<<<<< HEAD
                from sktime.forecasting.model_selection import (
                    ExpandingWindowSplitter,
                    SlidingWindowSplitter,
                )

                y_size = len(self.y_train)
=======
>>>>>>> ca5fb70b
                # Set splitter
                self.fold_generator = None
                if fold_strategy in possible_time_series_fold_strategies:
                    self.fold_strategy = fold_strategy  # save for use in methods later
                    self.fold_generator = self.get_fold_generator(fold=self.fold_param)
                else:
                    self.fold_generator = fold_strategy

                    def _get_cv_n_folds(y, cv) -> int:
                        """
                        Get the number of folds for time series
                        cv must be of type SlidingWindowSplitter or ExpandingWindowSplitter
                        TODO: Fix this inside sktime and replace this with sktime method [1]

                        Ref:
                        [1] https://github.com/alan-turing-institute/sktime/issues/632
                        """
                        n_folds = int((len(y) - cv.initial_window) / cv.step_length)
                        return n_folds

                    # Set the number of folds from the cv object
                    fold = _get_cv_n_folds(y=self.y_train, cv=fold_strategy)
                    self.fold_param = fold

<<<<<<< HEAD
        # Final display ============================================ >>
=======
                    # Set the strategy from the cv object
                    if isinstance(self.fold_generator, ExpandingWindowSplitter):
                        self.fold_strategy = "expanding"
                    if isinstance(self.fold_generator, SlidingWindowSplitter):
                        self.fold_strategy = "sliding"

        # we do just the fitting so that it will be fitted when saved/deployed,
        # but we don't want to modify the data
        self._internal_pipeline.fit(
            self.X, y=self.y if not self._is_unsupervised() else None
        )
>>>>>>> ca5fb70b

        self.logger.info("Creating final display dataframe.")

        display_container = self._get_setup_display(
            target_type="Multiclass" if self._is_multiclass() else "Binary",
            train_size=train_size,
            ordinal_features=len(ordinal_features) if ordinal_features else 0,
            numerical_features=len(num_cols),
            categorical_features=len(cat_cols),
            date_features=len(date_cols),
            ignore_features=len(ign_cols),
            missing_values=self.data.isna().sum().sum(),
            preprocess=preprocess,
            imputation_type=imputation_type,
            numeric_imputation=numeric_imputation,
            categorical_imputation=categorical_imputation,
            iterative_imputation_iters=iterative_imputation_iters,
            numeric_iterative_imputer=numeric_iterative_imputer,
            categorical_iterative_imputer=categorical_iterative_imputer,
            encoding_method=encoding_method,
            transformation=transformation,
            transformation_method=transformation_method,
            normalize=normalize,
            normalize_method=normalize_method,
            low_variance_threshold=low_variance_threshold,
            pca=pca,
            pca_method=pca_method,
            pca_components=pca_components,
            polynomial_features=polynomial_features,
            polynomial_degree=polynomial_degree,
            fix_imbalance=fix_imbalance,
            fix_imbalance_method=fix_imbalance_method,
        )

        if verbose:
            print(display_container)

        # Pandas profiling ========================================= >>

        if profile:
            if verbose:
                print("Setup Successfully Completed! Loading profile... Please Wait!")
            try:
                import pandas_profiling

                pf = pandas_profiling.ProfileReport(self.data, **profile_kwargs)
                display.display(pf, clear=True)
            except Exception as ex:
                print("Profiler Failed. No output to show, continue with modeling.")
                self.logger.error(
                    f"Data Failed with exception:\n {ex}\n"
                    "No output to show, continue with modeling."
                )

        # MLflow and wrap-up ======================================= >>

        self._set_up_mlflow(
<<<<<<< HEAD
            display_container,
            np.array(time.time() - runtime_start).round(2),
            log_profile,
            profile_kwargs,
            log_data,
            display,
=======
            functions, runtime, log_profile, profile_kwargs, log_data, display,
>>>>>>> ca5fb70b
        )

        self.logger.info(f"self.display_container: {len(self.display_container)}")
        self.logger.info(f"Pipeline: {str(self._internal_pipeline)}")
        self.logger.info("setup() successfully completed............................")

        # Reset pandas option
        pd.reset_option("display.max_rows")
        pd.reset_option("display.max_columns")

        self._setup_ran = True
        return self

    def create_model(self, *args, **kwargs):
        return

    def plot_model(
        self,
        estimator,
        plot: str = "auc",
        scale: float = 1,  # added in pycaret==2.1.0
        save: bool = False,
        fold: Optional[Union[int, Any]] = None,
        fit_kwargs: Optional[dict] = None,
        groups: Optional[Union[str, Any]] = None,
        feature_name: Optional[str] = None,
        label: bool = False,
        use_train_data: bool = False,
        verbose: bool = True,
        system: bool = True,
        display: Optional[Display] = None,  # added in pycaret==2.2.0
        display_format: Optional[str] = None,
    ) -> str:

        """
        This function takes a trained model object and returns a plot based on the
        test / hold-out set. The process may require the model to be re-trained in
        certain cases. See list of plots supported below.

        Model must be created using create_model() or tune_model().

        Example
        -------
        >>> from pycaret.datasets import get_data
        >>> juice = get_data('juice')
        >>> experiment_name = setup(data = juice,  target = 'Purchase')
        >>> lr = create_model('lr')
        >>> plot_model(lr)

        This will return an AUC plot of a trained Logistic Regression model.

        Parameters
        ----------
        estimator : object, default = none
            A trained model object should be passed as an estimator.

        plot : str, default = auc
            Enter abbreviation of type of plot. The current list of plots supported are (Plot - Name):

            * 'residuals_interactive' - Interactive Residual plots
            * 'auc' - Area Under the Curve
            * 'threshold' - Discrimination Threshold
            * 'pr' - Precision Recall Curve
            * 'confusion_matrix' - Confusion Matrix
            * 'error' - Class Prediction Error
            * 'class_report' - Classification Report
            * 'boundary' - Decision Boundary
            * 'rfe' - Recursive Feature Selection
            * 'learning' - Learning Curve
            * 'manifold' - Manifold Learning
            * 'calibration' - Calibration Curve
            * 'vc' - Validation Curve
            * 'dimension' - Dimension Learning
            * 'feature' - Feature Importance
            * 'feature_all' - Feature Importance (All)
            * 'parameter' - Model Hyperparameter
            * 'lift' - Lift Curve
            * 'gain' - Gain Chart

        scale: float, default = 1
            The resolution scale of the figure.

        save: bool, default = False
            When set to True, Plot is saved as a 'png' file in current working directory.

        fold: integer or scikit-learn compatible CV generator, default = None
            Controls cross-validation used in certain plots. If None, will use the CV generator
            defined in setup(). If integer, will use KFold CV with that many folds.
            When cross_validation is False, this parameter is ignored.

        fit_kwargs: dict, default = {} (empty dict)
            Dictionary of arguments passed to the fit method of the model.

        groups: str or array-like, with shape (n_samples,), default = None
            Optional Group labels for the samples used while splitting the dataset into train/test set.
            If string is passed, will use the data column with that name as the groups.
            Only used if a group based cross-validation generator is used (eg. GroupKFold).
            If None, will use the value set in fold_groups parameter in setup().

        verbose: bool, default = True
            Progress bar not shown when verbose set to False.

        system: bool, default = True
            Must remain True all times. Only to be changed by internal functions.

        display_format: str, default = None
            To display plots in Streamlit (https://www.streamlit.io/), set this to 'streamlit'.
            Currently, not all plots are supported.

        Returns
        -------
        Visual_Plot
            Prints the visual plot.
        str:
            If save parameter is True, will return the name of the saved file.

        Warnings
        --------
        -  'svm' and 'ridge' doesn't support the predict_proba method. As such, AUC and
            calibration plots are not available for these estimators.

        -   When the 'max_features' parameter of a trained model object is not equal to
            the number of samples in training set, the 'rfe' plot is not available.

        -   'calibration', 'threshold', 'manifold' and 'rfe' plots are not available for
            multiclass problems.


        """

        function_params_str = ", ".join([f"{k}={v}" for k, v in locals().items()])

        self.logger.info("Initializing plot_model()")
        self.logger.info(f"plot_model({function_params_str})")

        self.logger.info("Checking exceptions")

        if not fit_kwargs:
            fit_kwargs = {}

        if not hasattr(estimator, "fit"):
            raise ValueError(
                f"Estimator {estimator} does not have the required fit() method."
            )

        if plot not in self._available_plots:
            raise ValueError(
                "Plot Not Available. Please see docstring for list of available Plots."
            )

        # checking display_format parameter
        plot_formats = [None, "streamlit"]

        if display_format not in plot_formats:
            raise ValueError("display_format can only be None or 'streamlit'.")

        if display_format == "streamlit":
            try:
                import streamlit as st
            except ImportError:
                raise ImportError(
                    "It appears that streamlit is not installed. Do: pip install hpbandster ConfigSpace"
                )

        # multiclass plot exceptions:
        multiclass_not_available = ["calibration", "threshold", "manifold", "rfe"]
        if self._is_multiclass():
            if plot in multiclass_not_available:
                raise ValueError(
                    "Plot Not Available for multiclass problems. Please see docstring for list of available Plots."
                )

        # exception for CatBoost
        # if "CatBoostClassifier" in str(type(estimator)):
        #    raise ValueError(
        #    "CatBoost estimator is not compatible with plot_model function, try using Catboost with interpret_model instead."
        # )

        # checking for auc plot
        if not hasattr(estimator, "predict_proba") and plot == "auc":
            raise TypeError(
                "AUC plot not available for estimators with no predict_proba attribute."
            )

        # checking for auc plot
        if not hasattr(estimator, "predict_proba") and plot == "auc":
            raise TypeError(
                "AUC plot not available for estimators with no predict_proba attribute."
            )

        # checking for calibration plot
        if not hasattr(estimator, "predict_proba") and plot == "calibration":
            raise TypeError(
                "Calibration plot not available for estimators with no predict_proba attribute."
            )

        def is_tree(e):
            from sklearn.ensemble._forest import BaseForest
            from sklearn.tree import BaseDecisionTree

            if "final_estimator" in e.get_params():
                e = e.final_estimator
            if "base_estimator" in e.get_params():
                e = e.base_estimator
            if isinstance(e, BaseForest) or isinstance(e, BaseDecisionTree):
                return True

        # checking for calibration plot
        if plot == "tree" and not is_tree(estimator):
            raise TypeError(
                "Decision Tree plot is only available for scikit-learn Decision Trees and Forests, Ensemble models using those or Stacked models using those as meta (final) estimators."
            )

        # checking for feature plot
        if not (
            hasattr(estimator, "coef_") or hasattr(estimator, "feature_importances_")
        ) and (plot == "feature" or plot == "feature_all" or plot == "rfe"):
            raise TypeError(
                "Feature Importance and RFE plots not available for estimators that doesnt support coef_ or feature_importances_ attribute."
            )

        # checking fold parameter
        if fold is not None and not (
            type(fold) is int or is_sklearn_cv_generator(fold)
        ):
            raise TypeError(
                "fold parameter must be either None, an integer or a scikit-learn compatible CV generator object."
            )

        if type(label) is not bool:
            raise TypeError("Label parameter only accepts True or False.")

        if type(use_train_data) is not bool:
            raise TypeError("use_train_data parameter only accepts True or False.")

        if feature_name is not None and type(feature_name) is not str:
            raise TypeError(
                "feature parameter must be string containing column name of dataset."
            )

        """

        ERROR HANDLING ENDS HERE

        """

        cv = self._get_cv_splitter(fold)

        groups = self._get_groups(groups)

        if not display:
            progress_args = {"max": 5}
            display = Display(
                verbose=verbose, html_param=self.html_param, progress_args=progress_args
            )
            display.display_progress()

        self.logger.info("Preloading libraries")
        # pre-load libraries
        import matplotlib.pyplot as plt

        np.random.seed(self.seed)

        display.move_progress()

        # defining estimator as model locally
        # deepcopy instead of clone so we have a fitted estimator
        if isinstance(estimator, InternalPipeline):
            estimator = estimator.steps[-1][1]
        estimator = deepcopy(estimator)
        model = estimator

        display.move_progress()

        # plots used for logging (controlled through plots_log_param)
        # AUC, #Confusion Matrix and #Feature Importance

        self.logger.info("Copying training dataset")

        # Storing X_train and y_train in data_X and data_y parameter
        data_X = self.X_train.copy()
        if not self._is_unsupervised():
            data_y = self.y_train.copy()

        # reset index
        data_X.reset_index(drop=True, inplace=True)
        if not self._is_unsupervised():
            data_y.reset_index(drop=True, inplace=True)  # type: ignore

            self.logger.info("Copying test dataset")

            # Storing X_train and y_train in data_X and data_y parameter
            test_X = self.X_train.copy() if use_train_data else self.X_test.copy()
            test_y = self.y_train.copy() if use_train_data else self.y_test.copy()

            # reset index
            test_X.reset_index(drop=True, inplace=True)
            test_y.reset_index(drop=True, inplace=True)

        self.logger.info(f"Plot type: {plot}")
        plot_name = self._available_plots[plot]
        display.move_progress()

        # yellowbrick workaround start
        import yellowbrick.utils.helpers
        import yellowbrick.utils.types

        # yellowbrick workaround end

        model_name = self._get_model_name(model)
        plot_filename = f"{plot_name}.png"
        with patch(
            "yellowbrick.utils.types.is_estimator",
            pycaret.internal.patches.yellowbrick.is_estimator,
        ):
            with patch(
                "yellowbrick.utils.helpers.is_estimator",
                pycaret.internal.patches.yellowbrick.is_estimator,
            ):
                with estimator_pipeline(
                    self._internal_pipeline, model
                ) as pipeline_with_model:
                    fit_kwargs = get_pipeline_fit_kwargs(
                        pipeline_with_model, fit_kwargs
                    )

                    _base_dpi = 100

                    def residuals_interactive():
                        from pycaret.internal.plots.residual_plots import (
                            InteractiveResidualsPlot,
                        )

                        resplots = InteractiveResidualsPlot(
                            x=data_X,
                            y=data_y,
                            x_test=test_X,
                            y_test=test_y,
                            model=pipeline_with_model,
                            display=display,
                        )

                        display.clear_output()
                        if system:
                            resplots.show()

                        plot_filename = f"{plot_name}.html"

                        if save:
                            resplots.write_html(plot_filename)
                            self.logger.info(
                                f"Saving '{plot_filename}' in current active directory"
                            )

                        self.logger.info("Visual Rendered Successfully")
                        return plot_filename

                    def cluster():
                        self.logger.info(
                            "SubProcess assign_model() called =================================="
                        )
                        b = self.assign_model(  # type: ignore
                            pipeline_with_model, verbose=False, transformation=True
                        ).reset_index(drop=True)
                        self.logger.info(
                            "SubProcess assign_model() end =================================="
                        )
                        cluster = b["Cluster"].values
                        b.drop("Cluster", axis=1, inplace=True)
                        b = pd.get_dummies(b)  # casting categorical variable

                        from sklearn.decomposition import PCA

                        pca = PCA(n_components=2, random_state=self.seed)
                        self.logger.info("Fitting PCA()")
                        pca_ = pca.fit_transform(b)
                        pca_ = pd.DataFrame(pca_)
                        pca_ = pca_.rename(columns={0: "PCA1", 1: "PCA2"})
                        pca_["Cluster"] = cluster

                        if feature_name is not None:
                            pca_["Feature"] = self.data[feature_name]
                        else:
                            pca_["Feature"] = self.data[
                                self.data.columns[0]
                            ]

                        if label:
                            pca_["Label"] = pca_["Feature"]

                        """
                        sorting
                        """

                        self.logger.info("Sorting dataframe")

                        print(pca_["Cluster"])

                        clus_num = [int(i.split()[1]) for i in pca_["Cluster"]]

                        pca_["cnum"] = clus_num
                        pca_.sort_values(by="cnum", inplace=True)

                        """
                        sorting ends
                        """

                        display.clear_output()

                        self.logger.info("Rendering Visual")

                        if label:
                            fig = px.scatter(
                                pca_,
                                x="PCA1",
                                y="PCA2",
                                text="Label",
                                color="Cluster",
                                opacity=0.5,
                            )
                        else:
                            fig = px.scatter(
                                pca_,
                                x="PCA1",
                                y="PCA2",
                                hover_data=["Feature"],
                                color="Cluster",
                                opacity=0.5,
                            )

                        fig.update_traces(textposition="top center")
                        fig.update_layout(plot_bgcolor="rgb(240,240,240)")

                        fig.update_layout(
                            height=600 * scale, title_text="2D Cluster PCA Plot"
                        )

                        plot_filename = f"{plot_name}.html"

                        if save:
                            fig.write_html(plot_filename)
                            self.logger.info(
                                f"Saving '{plot_filename}' in current active directory"
                            )

                        elif system:
                            if display_format == "streamlit":
                                st.write(fig)
                            else:
                                fig.show()

                        self.logger.info("Visual Rendered Successfully")
                        return plot_filename

                    def umap():
                        self.logger.info(
                            "SubProcess assign_model() called =================================="
                        )
                        b = self.assign_model(  # type: ignore
                            model, verbose=False, transformation=True, score=False
                        ).reset_index(drop=True)
                        self.logger.info(
                            "SubProcess assign_model() end =================================="
                        )

                        label = pd.DataFrame(b["Anomaly"])
                        b.dropna(axis=0, inplace=True)  # droping rows with NA's
                        b.drop(["Anomaly"], axis=1, inplace=True)

                        import umap

                        reducer = umap.UMAP()
                        self.logger.info("Fitting UMAP()")
                        embedding = reducer.fit_transform(b)
                        X = pd.DataFrame(embedding)

                        import plotly.express as px

                        df = X
                        df["Anomaly"] = label

                        if feature_name is not None:
                            df["Feature"] = self.data[feature_name]
                        else:
                            df["Feature"] = self.data[
                                self.data.columns[0]
                            ]

                        display.clear_output()

                        self.logger.info("Rendering Visual")

                        fig = px.scatter(
                            df,
                            x=0,
                            y=1,
                            color="Anomaly",
                            title="uMAP Plot for Outliers",
                            hover_data=["Feature"],
                            opacity=0.7,
                            width=900 * scale,
                            height=800 * scale,
                        )
                        plot_filename = f"{plot_name}.html"

                        if save:
                            fig.write_html(f"{plot_filename}")
                            self.logger.info(
                                f"Saving '{plot_filename}' in current active directory"
                            )
                        elif system:
                            if display_format == "streamlit":
                                st.write(fig)
                            else:
                                fig.show()

                        self.logger.info("Visual Rendered Successfully")
                        return plot_filename

                    def tsne():
                        if self._ml_usecase == MLUsecase.CLUSTERING:
                            return _tsne_clustering()
                        else:
                            return _tsne_anomaly()

                    def _tsne_anomaly():
                        self.logger.info(
                            "SubProcess assign_model() called =================================="
                        )
                        b = self.assign_model(  # type: ignore
                            model, verbose=False, transformation=True, score=False
                        ).reset_index(drop=True)
                        self.logger.info(
                            "SubProcess assign_model() end =================================="
                        )
                        cluster = b["Anomaly"].values
                        b.dropna(axis=0, inplace=True)  # droping rows with NA's
                        b.drop("Anomaly", axis=1, inplace=True)

                        self.logger.info(
                            "Getting dummies to cast categorical variables"
                        )

                        from sklearn.manifold import TSNE

                        self.logger.info("Fitting TSNE()")
                        X_embedded = TSNE(n_components=3).fit_transform(b)

                        X = pd.DataFrame(X_embedded)
                        X["Anomaly"] = cluster
                        if feature_name is not None:
                            X["Feature"] = self.data[feature_name]
                        else:
                            X["Feature"] = self.data[
                                self.data.columns[0]
                            ]

                        df = X

                        display.clear_output()

                        self.logger.info("Rendering Visual")

                        if label:
                            fig = px.scatter_3d(
                                df,
                                x=0,
                                y=1,
                                z=2,
                                text="Feature",
                                color="Anomaly",
                                title="3d TSNE Plot for Outliers",
                                opacity=0.7,
                                width=900 * scale,
                                height=800 * scale,
                            )
                        else:
                            fig = px.scatter_3d(
                                df,
                                x=0,
                                y=1,
                                z=2,
                                hover_data=["Feature"],
                                color="Anomaly",
                                title="3d TSNE Plot for Outliers",
                                opacity=0.7,
                                width=900 * scale,
                                height=800 * scale,
                            )

                        plot_filename = f"{plot_name}.html"

                        if save:
                            fig.write_html(f"{plot_filename}")
                            self.logger.info(
                                f"Saving '{plot_filename}' in current active directory"
                            )
                        elif system:
                            if display_format == "streamlit":
                                st.write(fig)
                            else:
                                fig.show()

                        self.logger.info("Visual Rendered Successfully")
                        return plot_filename

                    def _tsne_clustering():
                        self.logger.info(
                            "SubProcess assign_model() called =================================="
                        )
                        b = self.assign_model(  # type: ignore
                            pipeline_with_model,
                            verbose=False,
                            score=False,
                            transformation=True,
                        ).reset_index(drop=True)
                        self.logger.info(
                            "SubProcess assign_model() end =================================="
                        )

                        cluster = b["Cluster"].values
                        b.drop("Cluster", axis=1, inplace=True)

                        from sklearn.manifold import TSNE

                        self.logger.info("Fitting TSNE()")
                        X_embedded = TSNE(
                            n_components=3, random_state=self.seed
                        ).fit_transform(b)
                        X_embedded = pd.DataFrame(X_embedded)
                        X_embedded["Cluster"] = cluster

                        if feature_name is not None:
                            X_embedded["Feature"] = self.data[
                                feature_name
                            ]
                        else:
                            X_embedded["Feature"] = self.data[
                                data_X.columns[0]
                            ]

                        if label:
                            X_embedded["Label"] = X_embedded["Feature"]

                        """
                        sorting
                        """
                        self.logger.info("Sorting dataframe")

                        clus_num = [int(i.split()[1]) for i in X_embedded["Cluster"]]

                        X_embedded["cnum"] = clus_num
                        X_embedded.sort_values(by="cnum", inplace=True)

                        """
                        sorting ends
                        """

                        df = X_embedded

                        display.clear_output()

                        self.logger.info("Rendering Visual")

                        if label:

                            fig = px.scatter_3d(
                                df,
                                x=0,
                                y=1,
                                z=2,
                                color="Cluster",
                                title="3d TSNE Plot for Clusters",
                                text="Label",
                                opacity=0.7,
                                width=900 * scale,
                                height=800 * scale,
                            )

                        else:
                            fig = px.scatter_3d(
                                df,
                                x=0,
                                y=1,
                                z=2,
                                color="Cluster",
                                title="3d TSNE Plot for Clusters",
                                hover_data=["Feature"],
                                opacity=0.7,
                                width=900 * scale,
                                height=800 * scale,
                            )

                        plot_filename = f"{plot_name}.html"

                        if save:
                            fig.write_html(f"{plot_filename}")
                            self.logger.info(
                                f"Saving '{plot_filename}' in current active directory"
                            )
                        elif system:
                            if display_format == "streamlit":
                                st.write(fig)
                            else:
                                fig.show()

                        self.logger.info("Visual Rendered Successfully")
                        return plot_filename

                    def distribution():
                        self.logger.info(
                            "SubProcess assign_model() called =================================="
                        )
                        d = self.assign_model(  # type: ignore
                            pipeline_with_model, verbose=False
                        ).reset_index(drop=True)
                        self.logger.info(
                            "SubProcess assign_model() end =================================="
                        )

                        """
                        sorting
                        """
                        self.logger.info("Sorting dataframe")

                        clus_num = []
                        for i in d.Cluster:
                            a = int(i.split()[1])
                            clus_num.append(a)

                        d["cnum"] = clus_num
                        d.sort_values(by="cnum", inplace=True)
                        d.reset_index(inplace=True, drop=True)

                        clus_label = []
                        for i in d.cnum:
                            a = "Cluster " + str(i)
                            clus_label.append(a)

                        d.drop(["Cluster", "cnum"], inplace=True, axis=1)
                        d["Cluster"] = clus_label

                        """
                        sorting ends
                        """

                        if feature_name is None:
                            x_col = "Cluster"
                        else:
                            x_col = feature_name

                        display.clear_output()

                        self.logger.info("Rendering Visual")

                        fig = px.histogram(
                            d,
                            x=x_col,
                            color="Cluster",
                            marginal="box",
                            opacity=0.7,
                            hover_data=d.columns,
                        )

                        fig.update_layout(height=600 * scale,)

                        plot_filename = f"{plot_name}.html"

                        if save:
                            fig.write_html(f"{plot_filename}")
                            self.logger.info(
                                f"Saving '{plot_filename}' in current active directory"
                            )
                        elif system:
                            if display_format == "streamlit":
                                st.write(fig)
                            else:
                                fig.show()

                        self.logger.info("Visual Rendered Successfully")
                        return plot_filename

                    def elbow():
                        try:
                            from yellowbrick.cluster import KElbowVisualizer

                            visualizer = KElbowVisualizer(
                                pipeline_with_model, timings=False
                            )
                            show_yellowbrick_plot(
                                visualizer=visualizer,
                                X_train=data_X,
                                y_train=None,
                                X_test=None,
                                y_test=None,
                                name=plot_name,
                                handle_test="",
                                scale=scale,
                                save=save,
                                fit_kwargs=fit_kwargs,
                                groups=groups,
                                display=display,
                                display_format=display_format,
                            )

                        except:
                            self.logger.error("Elbow plot failed. Exception:")
                            self.logger.error(traceback.format_exc())
                            raise TypeError("Plot Type not supported for this model.")

                    def silhouette():
                        from yellowbrick.cluster import SilhouetteVisualizer

                        try:
                            visualizer = SilhouetteVisualizer(
                                pipeline_with_model, colors="yellowbrick"
                            )
                            show_yellowbrick_plot(
                                visualizer=visualizer,
                                X_train=data_X,
                                y_train=None,
                                X_test=None,
                                y_test=None,
                                name=plot_name,
                                handle_test="",
                                scale=scale,
                                save=save,
                                fit_kwargs=fit_kwargs,
                                groups=groups,
                                display=display,
                                display_format=display_format,
                            )
                        except:
                            self.logger.error("Silhouette plot failed. Exception:")
                            self.logger.error(traceback.format_exc())
                            raise TypeError("Plot Type not supported for this model.")

                    def distance():
                        from yellowbrick.cluster import InterclusterDistance

                        try:
                            visualizer = InterclusterDistance(pipeline_with_model)
                            show_yellowbrick_plot(
                                visualizer=visualizer,
                                X_train=data_X,
                                y_train=None,
                                X_test=None,
                                y_test=None,
                                name=plot_name,
                                handle_test="",
                                scale=scale,
                                save=save,
                                fit_kwargs=fit_kwargs,
                                groups=groups,
                                display=display,
                                display_format=display_format,
                            )
                        except:
                            self.logger.error("Distance plot failed. Exception:")
                            self.logger.error(traceback.format_exc())
                            raise TypeError("Plot Type not supported for this model.")

                    def residuals():

                        from yellowbrick.regressor import ResidualsPlot

                        visualizer = ResidualsPlot(pipeline_with_model)
                        show_yellowbrick_plot(
                            visualizer=visualizer,
                            X_train=data_X,
                            y_train=data_y,
                            X_test=test_X,
                            y_test=test_y,
                            name=plot_name,
                            scale=scale,
                            save=save,
                            fit_kwargs=fit_kwargs,
                            groups=groups,
                            display=display,
                            display_format=display_format,
                        )

                    def auc():

                        from yellowbrick.classifier import ROCAUC

                        visualizer = ROCAUC(pipeline_with_model)
                        show_yellowbrick_plot(
                            visualizer=visualizer,
                            X_train=data_X,
                            y_train=data_y,
                            X_test=test_X,
                            y_test=test_y,
                            name=plot_name,
                            scale=scale,
                            save=save,
                            fit_kwargs=fit_kwargs,
                            groups=groups,
                            display=display,
                            display_format=display_format,
                        )

                    def threshold():

                        from yellowbrick.classifier import DiscriminationThreshold

                        visualizer = DiscriminationThreshold(
                            pipeline_with_model, random_state=self.seed
                        )
                        show_yellowbrick_plot(
                            visualizer=visualizer,
                            X_train=data_X,
                            y_train=data_y,
                            X_test=test_X,
                            y_test=test_y,
                            name=plot_name,
                            scale=scale,
                            save=save,
                            fit_kwargs=fit_kwargs,
                            groups=groups,
                            display=display,
                            display_format=display_format,
                        )

                    def pr():

                        from yellowbrick.classifier import PrecisionRecallCurve

                        visualizer = PrecisionRecallCurve(
                            pipeline_with_model, random_state=self.seed
                        )
                        show_yellowbrick_plot(
                            visualizer=visualizer,
                            X_train=data_X,
                            y_train=data_y,
                            X_test=test_X,
                            y_test=test_y,
                            name=plot_name,
                            scale=scale,
                            save=save,
                            fit_kwargs=fit_kwargs,
                            groups=groups,
                            display=display,
                            display_format=display_format,
                        )

                    def confusion_matrix():

                        from yellowbrick.classifier import ConfusionMatrix

                        visualizer = ConfusionMatrix(
                            pipeline_with_model,
                            random_state=self.seed,
                            fontsize=15,
                            cmap="Greens",
                        )
                        show_yellowbrick_plot(
                            visualizer=visualizer,
                            X_train=data_X,
                            y_train=data_y,
                            X_test=test_X,
                            y_test=test_y,
                            name=plot_name,
                            scale=scale,
                            save=save,
                            fit_kwargs=fit_kwargs,
                            groups=groups,
                            display=display,
                            display_format=display_format,
                        )

                    def error():

                        if self._ml_usecase == MLUsecase.CLASSIFICATION:
                            from yellowbrick.classifier import ClassPredictionError

                            visualizer = ClassPredictionError(
                                pipeline_with_model, random_state=self.seed
                            )

                        elif self._ml_usecase == MLUsecase.REGRESSION:
                            from yellowbrick.regressor import PredictionError

                            visualizer = PredictionError(
                                pipeline_with_model, random_state=self.seed
                            )

                        show_yellowbrick_plot(
                            visualizer=visualizer,  # type: ignore
                            X_train=data_X,
                            y_train=data_y,
                            X_test=test_X,
                            y_test=test_y,
                            name=plot_name,
                            scale=scale,
                            save=save,
                            fit_kwargs=fit_kwargs,
                            groups=groups,
                            display=display,
                            display_format=display_format,
                        )

                    def cooks():

                        from yellowbrick.regressor import CooksDistance

                        visualizer = CooksDistance()
                        show_yellowbrick_plot(
                            visualizer=visualizer,
                            X_train=self.X,
                            y_train=self.y,
                            X_test=test_X,
                            y_test=test_y,
                            name=plot_name,
                            scale=scale,
                            save=save,
                            fit_kwargs=fit_kwargs,
                            handle_test="",
                            groups=groups,
                            display=display,
                            display_format=display_format,
                        )

                    def class_report():

                        from yellowbrick.classifier import ClassificationReport

                        visualizer = ClassificationReport(
                            pipeline_with_model, random_state=self.seed, support=True
                        )
                        show_yellowbrick_plot(
                            visualizer=visualizer,
                            X_train=data_X,
                            y_train=data_y,
                            X_test=test_X,
                            y_test=test_y,
                            name=plot_name,
                            scale=scale,
                            save=save,
                            fit_kwargs=fit_kwargs,
                            groups=groups,
                            display=display,
                            display_format=display_format,
                        )

                    def boundary():

                        from sklearn.decomposition import PCA
                        from sklearn.preprocessing import StandardScaler
                        from yellowbrick.contrib.classifier import DecisionViz

                        data_X_transformed = data_X.select_dtypes(include="float32")
                        test_X_transformed = test_X.select_dtypes(include="float32")
                        self.logger.info("Fitting StandardScaler()")
                        data_X_transformed = StandardScaler().fit_transform(
                            data_X_transformed
                        )
                        test_X_transformed = StandardScaler().fit_transform(
                            test_X_transformed
                        )
                        pca = PCA(n_components=2, random_state=self.seed)
                        self.logger.info("Fitting PCA()")
                        data_X_transformed = pca.fit_transform(data_X_transformed)
                        test_X_transformed = pca.fit_transform(test_X_transformed)

                        data_y_transformed = np.array(data_y)
                        test_y_transformed = np.array(test_y)

                        viz_ = DecisionViz(pipeline_with_model)
                        show_yellowbrick_plot(
                            visualizer=viz_,
                            X_train=data_X_transformed,
                            y_train=data_y_transformed,
                            X_test=test_X_transformed,
                            y_test=test_y_transformed,
                            name=plot_name,
                            scale=scale,
                            handle_test="draw",
                            save=save,
                            fit_kwargs=fit_kwargs,
                            groups=groups,
                            display=display,
                            features=["Feature One", "Feature Two"],
                            classes=["A", "B"],
                            display_format=display_format,
                        )

                    def rfe():

                        from yellowbrick.model_selection import RFECV

                        visualizer = RFECV(pipeline_with_model, cv=cv)
                        show_yellowbrick_plot(
                            visualizer=visualizer,
                            X_train=data_X,
                            y_train=data_y,
                            X_test=test_X,
                            y_test=test_y,
                            handle_test="",
                            name=plot_name,
                            scale=scale,
                            save=save,
                            fit_kwargs=fit_kwargs,
                            groups=groups,
                            display=display,
                            display_format=display_format,
                        )

                    def learning():

                        from yellowbrick.model_selection import LearningCurve

                        sizes = np.linspace(0.3, 1.0, 10)
                        visualizer = LearningCurve(
                            pipeline_with_model,
                            cv=cv,
                            train_sizes=sizes,
                            n_jobs=self._gpu_n_jobs_param,
                            random_state=self.seed,
                        )
                        show_yellowbrick_plot(
                            visualizer=visualizer,
                            X_train=data_X,
                            y_train=data_y,
                            X_test=test_X,
                            y_test=test_y,
                            handle_test="",
                            name=plot_name,
                            scale=scale,
                            save=save,
                            fit_kwargs=fit_kwargs,
                            groups=groups,
                            display=display,
                            display_format=display_format,
                        )

                    def lift():

                        display.move_progress()
                        self.logger.info(
                            "Generating predictions / predict_proba on X_test"
                        )
                        with fit_if_not_fitted(
                            pipeline_with_model,
                            data_X,
                            data_y,
                            groups=groups,
                            **fit_kwargs,
                        ) as fitted_pipeline_with_model:
                            y_test__ = test_y
                            predict_proba__ = fitted_pipeline_with_model.predict_proba(
                                test_X
                            )
                        display.move_progress()
                        display.move_progress()
                        display.clear_output()
                        with MatplotlibDefaultDPI(
                            base_dpi=_base_dpi, scale_to_set=scale
                        ):
                            fig = skplt.metrics.plot_lift_curve(
                                y_test__, predict_proba__, figsize=(10, 6)
                            )
                            if save:
                                self.logger.info(
                                    f"Saving '{plot_name}.png' in current active directory"
                                )
                                plt.savefig(f"{plot_name}.png", bbox_inches="tight")
                            elif system:
                                plt.show()
                            plt.close()

                        self.logger.info("Visual Rendered Successfully")

                    def gain():

                        display.move_progress()
                        self.logger.info(
                            "Generating predictions / predict_proba on X_test"
                        )
                        with fit_if_not_fitted(
                            pipeline_with_model,
                            data_X,
                            data_y,
                            groups=groups,
                            **fit_kwargs,
                        ) as fitted_pipeline_with_model:
                            y_test__ = test_y
                            predict_proba__ = fitted_pipeline_with_model.predict_proba(
                                test_X
                            )
                        display.move_progress()
                        display.move_progress()
                        display.clear_output()
                        with MatplotlibDefaultDPI(
                            base_dpi=_base_dpi, scale_to_set=scale
                        ):
                            fig = skplt.metrics.plot_cumulative_gain(
                                y_test__, predict_proba__, figsize=(10, 6)
                            )
                            if save:
                                self.logger.info(
                                    f"Saving '{plot_name}.png' in current active directory"
                                )
                                plt.savefig(f"{plot_name}.png", bbox_inches="tight")
                            elif system:
                                plt.show()
                            plt.close()

                        self.logger.info("Visual Rendered Successfully")

                    def manifold():

                        from yellowbrick.features import Manifold

                        data_X_transformed = data_X.select_dtypes(include="float32")
                        visualizer = Manifold(manifold="tsne", random_state=self.seed)
                        show_yellowbrick_plot(
                            visualizer=visualizer,
                            X_train=data_X_transformed,
                            y_train=data_y,
                            X_test=test_X,
                            y_test=test_y,
                            handle_train="fit_transform",
                            handle_test="",
                            name=plot_name,
                            scale=scale,
                            save=save,
                            fit_kwargs=fit_kwargs,
                            groups=groups,
                            display=display,
                            display_format=display_format,
                        )

                    def tree():

                        from sklearn.base import is_classifier
                        from sklearn.model_selection import check_cv
                        from sklearn.tree import plot_tree

                        is_stacked_model = False
                        is_ensemble_of_forests = False

                        tree_estimator = pipeline_with_model.steps[-1][1]

                        if "final_estimator" in tree_estimator.get_params():
                            tree_estimator = tree_estimator.final_estimator
                            is_stacked_model = True

                        if (
                            "base_estimator" in tree_estimator.get_params()
                            and "n_estimators"
                            in tree_estimator.base_estimator.get_params()
                        ):
                            n_estimators = (
                                tree_estimator.get_params()["n_estimators"]
                                * tree_estimator.base_estimator.get_params()[
                                    "n_estimators"
                                ]
                            )
                            is_ensemble_of_forests = True
                        elif "n_estimators" in tree_estimator.get_params():
                            n_estimators = tree_estimator.get_params()["n_estimators"]
                        else:
                            n_estimators = 1
                        if n_estimators > 10:
                            rows = (n_estimators // 10) + 1
                            cols = 10
                        else:
                            rows = 1
                            cols = n_estimators
                        figsize = (cols * 20, rows * 16)
                        fig, axes = plt.subplots(
                            nrows=rows,
                            ncols=cols,
                            figsize=figsize,
                            dpi=_base_dpi * scale,
                            squeeze=False,
                        )
                        axes = list(axes.flatten())

                        fig.suptitle("Decision Trees")

                        display.move_progress()
                        self.logger.info("Plotting decision trees")
                        with fit_if_not_fitted(
                            pipeline_with_model,
                            data_X,
                            data_y,
                            groups=groups,
                            **fit_kwargs,
                        ) as fitted_pipeline_with_model:
                            trees = []
                            feature_names = list(data_X.columns)
                            if self._ml_usecase == MLUsecase.CLASSIFICATION:
                                class_names = {
                                    v: k
                                    for k, v in self.prep_pipe.named_steps[
                                        "dtypes"
                                    ].replacement.items()
                                }
                            else:
                                class_names = None
                            fitted_tree_estimator = fitted_pipeline_with_model.steps[
                                -1
                            ][1]
                            if is_stacked_model:
                                stacked_feature_names = []
                                if self._ml_usecase == MLUsecase.CLASSIFICATION:
                                    classes = list(data_y.unique())
                                    if len(classes) == 2:
                                        classes.pop()
                                    for c in classes:
                                        stacked_feature_names.extend(
                                            [
                                                f"{k}_{class_names[c]}"
                                                for k, v in fitted_tree_estimator.estimators
                                            ]
                                        )
                                else:
                                    stacked_feature_names.extend(
                                        [
                                            f"{k}"
                                            for k, v in fitted_tree_estimator.estimators
                                        ]
                                    )
                                if not fitted_tree_estimator.passthrough:
                                    feature_names = stacked_feature_names
                                else:
                                    feature_names = (
                                        stacked_feature_names + feature_names
                                    )
                                fitted_tree_estimator = (
                                    fitted_tree_estimator.final_estimator_
                                )
                            if is_ensemble_of_forests:
                                for estimator in fitted_tree_estimator.estimators_:
                                    trees.extend(estimator.estimators_)
                            else:
                                try:
                                    trees = fitted_tree_estimator.estimators_
                                except:
                                    trees = [fitted_tree_estimator]
                            if self._ml_usecase == MLUsecase.CLASSIFICATION:
                                class_names = list(class_names.values())
                            for i, tree in enumerate(trees):
                                self.logger.info(f"Plotting tree {i}")
                                plot_tree(
                                    tree,
                                    feature_names=feature_names,
                                    class_names=class_names,
                                    filled=True,
                                    rounded=True,
                                    precision=4,
                                    ax=axes[i],
                                )
                                axes[i].set_title(f"Tree {i}")
                        for i in range(len(trees), len(axes)):
                            axes[i].set_visible(False)
                        display.move_progress()

                        display.move_progress()
                        display.clear_output()
                        if save:
                            self.logger.info(
                                f"Saving '{plot_name}.png' in current active directory"
                            )
                            plt.savefig(f"{plot_name}.png", bbox_inches="tight")
                        elif system:
                            plt.show()
                        plt.close()

                        self.logger.info("Visual Rendered Successfully")

                    def calibration():

                        from sklearn.calibration import calibration_curve

                        plt.figure(figsize=(7, 6), dpi=_base_dpi * scale)
                        ax1 = plt.subplot2grid((3, 1), (0, 0), rowspan=2)

                        ax1.plot([0, 1], [0, 1], "k:", label="Perfectly calibrated")
                        display.move_progress()
                        self.logger.info("Scoring test/hold-out set")
                        with fit_if_not_fitted(
                            pipeline_with_model,
                            data_X,
                            data_y,
                            groups=groups,
                            **fit_kwargs,
                        ) as fitted_pipeline_with_model:
                            prob_pos = fitted_pipeline_with_model.predict_proba(test_X)[
                                :, 1
                            ]
                        prob_pos = (prob_pos - prob_pos.min()) / (
                            prob_pos.max() - prob_pos.min()
                        )
                        fraction_of_positives, mean_predicted_value = calibration_curve(
                            test_y, prob_pos, n_bins=10
                        )
                        display.move_progress()
                        ax1.plot(
                            mean_predicted_value,
                            fraction_of_positives,
                            "s-",
                            label=f"{model_name}",
                        )

                        ax1.set_ylabel("Fraction of positives")
                        ax1.set_ylim([0, 1])
                        ax1.set_xlim([0, 1])
                        ax1.legend(loc="lower right")
                        ax1.set_title("Calibration plots (reliability curve)")
                        ax1.set_facecolor("white")
                        ax1.grid(b=True, color="grey", linewidth=0.5, linestyle="-")
                        plt.tight_layout()
                        display.move_progress()
                        display.clear_output()
                        if save:
                            self.logger.info(
                                f"Saving '{plot_name}.png' in current active directory"
                            )
                            plt.savefig(f"{plot_name}.png", bbox_inches="tight")
                        elif system:
                            plt.show()
                        plt.close()

                        self.logger.info("Visual Rendered Successfully")

                    def vc():

                        self.logger.info("Determining param_name")

                        actual_estimator_label = get_pipeline_estimator_label(
                            pipeline_with_model
                        )
                        actual_estimator = pipeline_with_model.named_steps[
                            actual_estimator_label
                        ]

                        try:
                            try:
                                # catboost special case
                                model_params = actual_estimator.get_all_params()
                            except:
                                model_params = pipeline_with_model.get_params()
                        except:
                            display.clear_output()
                            self.logger.error("VC plot failed. Exception:")
                            self.logger.error(traceback.format_exc())
                            raise TypeError(
                                "Plot not supported for this estimator. Try different estimator."
                            )

                        param_name = ""
                        param_range = None

                        if self._ml_usecase == MLUsecase.CLASSIFICATION:

                            # Catboost
                            if "depth" in model_params:
                                param_name = f"{actual_estimator_label}__depth"
                                param_range = np.arange(1, 8 if self.gpu_param else 11)

                            # SGD Classifier
                            elif f"{actual_estimator_label}__l1_ratio" in model_params:
                                param_name = f"{actual_estimator_label}__l1_ratio"
                                param_range = np.arange(0, 1, 0.01)

                            # tree based models
                            elif f"{actual_estimator_label}__max_depth" in model_params:
                                param_name = f"{actual_estimator_label}__max_depth"
                                param_range = np.arange(1, 11)

                            # knn
                            elif (
                                f"{actual_estimator_label}__n_neighbors" in model_params
                            ):
                                param_name = f"{actual_estimator_label}__n_neighbors"
                                param_range = np.arange(1, 11)

                            # MLP / Ridge
                            elif f"{actual_estimator_label}__alpha" in model_params:
                                param_name = f"{actual_estimator_label}__alpha"
                                param_range = np.arange(0, 1, 0.1)

                            # Logistic Regression
                            elif f"{actual_estimator_label}__C" in model_params:
                                param_name = f"{actual_estimator_label}__C"
                                param_range = np.arange(1, 11)

                            # Bagging / Boosting
                            elif (
                                f"{actual_estimator_label}__n_estimators"
                                in model_params
                            ):
                                param_name = f"{actual_estimator_label}__n_estimators"
                                param_range = np.arange(1, 1000, 10)

                            # Naive Bayes
                            elif (
                                f"{actual_estimator_label}__var_smoothing"
                                in model_params
                            ):
                                param_name = f"{actual_estimator_label}__var_smoothing"
                                param_range = np.arange(0.1, 1, 0.01)

                            # QDA
                            elif f"{actual_estimator_label}__reg_param" in model_params:
                                param_name = f"{actual_estimator_label}__reg_param"
                                param_range = np.arange(0, 1, 0.1)

                            # GPC
                            elif (
                                f"{actual_estimator_label}__max_iter_predict"
                                in model_params
                            ):
                                param_name = (
                                    f"{actual_estimator_label}__max_iter_predict"
                                )
                                param_range = np.arange(100, 1000, 100)

                            else:
                                display.clear_output()
                                raise TypeError(
                                    "Plot not supported for this estimator. Try different estimator."
                                )

                        elif self._ml_usecase == MLUsecase.REGRESSION:

                            # Catboost
                            if "depth" in model_params:
                                param_name = f"{actual_estimator_label}__depth"
                                param_range = np.arange(1, 8 if self.gpu_param else 11)

                            # lasso/ridge/en/llar/huber/kr/mlp/br/ard
                            elif f"{actual_estimator_label}__alpha" in model_params:
                                param_name = f"{actual_estimator_label}__alpha"
                                param_range = np.arange(0, 1, 0.1)

                            elif f"{actual_estimator_label}__alpha_1" in model_params:
                                param_name = f"{actual_estimator_label}__alpha_1"
                                param_range = np.arange(0, 1, 0.1)

                            # par/svm
                            elif f"{actual_estimator_label}__C" in model_params:
                                param_name = f"{actual_estimator_label}__C"
                                param_range = np.arange(1, 11)

                            # tree based models (dt/rf/et)
                            elif f"{actual_estimator_label}__max_depth" in model_params:
                                param_name = f"{actual_estimator_label}__max_depth"
                                param_range = np.arange(1, 11)

                            # knn
                            elif (
                                f"{actual_estimator_label}__n_neighbors" in model_params
                            ):
                                param_name = f"{actual_estimator_label}__n_neighbors"
                                param_range = np.arange(1, 11)

                            # Bagging / Boosting (ada/gbr)
                            elif (
                                f"{actual_estimator_label}__n_estimators"
                                in model_params
                            ):
                                param_name = f"{actual_estimator_label}__n_estimators"
                                param_range = np.arange(1, 1000, 10)

                            # Bagging / Boosting (ada/gbr)
                            elif (
                                f"{actual_estimator_label}__n_nonzero_coefs"
                                in model_params
                            ):
                                param_name = (
                                    f"{actual_estimator_label}__n_nonzero_coefs"
                                )
                                if len(data_X.columns) >= 10:
                                    param_max = 11
                                else:
                                    param_max = len(data_X.columns) + 1
                                param_range = np.arange(1, param_max, 1)

                            elif f"{actual_estimator_label}__eps" in model_params:
                                param_name = f"{actual_estimator_label}__eps"
                                param_range = np.arange(0, 1, 0.1)

                            elif (
                                f"{actual_estimator_label}__max_subpopulation"
                                in model_params
                            ):
                                param_name = (
                                    f"{actual_estimator_label}__max_subpopulation"
                                )
                                param_range = np.arange(1000, 100000, 2000)

                            elif (
                                f"{actual_estimator_label}__min_samples" in model_params
                            ):
                                param_name = (
                                    f"{actual_estimator_label}__max_subpopulation"
                                )
                                param_range = np.arange(0.01, 1, 0.1)

                            else:
                                display.clear_output()
                                raise TypeError(
                                    "Plot not supported for this estimator. Try different estimator."
                                )

                        self.logger.info(f"param_name: {param_name}")

                        display.move_progress()

                        from yellowbrick.model_selection import ValidationCurve

                        viz = ValidationCurve(
                            pipeline_with_model,
                            param_name=param_name,
                            param_range=param_range,
                            cv=cv,
                            random_state=self.seed,
                            n_jobs=self._gpu_n_jobs_param,
                        )
                        show_yellowbrick_plot(
                            visualizer=viz,
                            X_train=data_X,
                            y_train=data_y,
                            X_test=test_X,
                            y_test=test_y,
                            handle_train="fit",
                            handle_test="",
                            name=plot_name,
                            scale=scale,
                            save=save,
                            fit_kwargs=fit_kwargs,
                            groups=groups,
                            display=display,
                            display_format=display_format,
                        )

                    def dimension():

                        from sklearn.decomposition import PCA
                        from sklearn.preprocessing import StandardScaler
                        from yellowbrick.features import RadViz

                        data_X_transformed = data_X.select_dtypes(include="float32")
                        self.logger.info("Fitting StandardScaler()")
                        data_X_transformed = StandardScaler().fit_transform(
                            data_X_transformed
                        )
                        data_y_transformed = np.array(data_y)

                        features = min(round(len(data_X.columns) * 0.3, 0), 5)
                        features = int(features)

                        pca = PCA(n_components=features, random_state=self.seed)
                        self.logger.info("Fitting PCA()")
                        data_X_transformed = pca.fit_transform(data_X_transformed)
                        display.move_progress()
                        classes = data_y.unique().tolist()
                        visualizer = RadViz(classes=classes, alpha=0.25)

                        show_yellowbrick_plot(
                            visualizer=visualizer,
                            X_train=data_X_transformed,
                            y_train=data_y_transformed,
                            X_test=test_X,
                            y_test=test_y,
                            handle_train="fit_transform",
                            handle_test="",
                            name=plot_name,
                            scale=scale,
                            save=save,
                            fit_kwargs=fit_kwargs,
                            groups=groups,
                            display=display,
                            display_format=display_format,
                        )

                    def feature():
                        _feature(10)

                    def feature_all():
                        _feature(len(data_X.columns))

                    def _feature(n: int):
                        variables = None
                        temp_model = pipeline_with_model
                        if hasattr(pipeline_with_model, "steps"):
                            temp_model = pipeline_with_model.steps[-1][1]
                        if hasattr(temp_model, "coef_"):
                            try:
                                coef = temp_model.coef_.flatten()
                                if len(coef) > len(data_X.columns):
                                    coef = coef[: len(data_X.columns)]
                                variables = abs(coef)
                            except:
                                pass
                        if variables is None:
                            self.logger.warning(
                                "No coef_ found. Trying feature_importances_"
                            )
                            variables = abs(temp_model.feature_importances_)
                        coef_df = pd.DataFrame(
                            {"Variable": data_X.columns, "Value": variables}
                        )
                        sorted_df = (
                            coef_df.sort_values(by="Value", ascending=False)
                            .head(n)
                            .sort_values(by="Value")
                        )
                        my_range = range(1, len(sorted_df.index) + 1)
                        display.move_progress()
                        plt.figure(figsize=(8, 5 * (n // 10)), dpi=_base_dpi * scale)
                        plt.hlines(
                            y=my_range, xmin=0, xmax=sorted_df["Value"], color="skyblue"
                        )
                        plt.plot(sorted_df["Value"], my_range, "o")
                        display.move_progress()
                        plt.yticks(my_range, sorted_df["Variable"])
                        plt.title("Feature Importance Plot")
                        plt.xlabel("Variable Importance")
                        plt.ylabel("Features")
                        display.move_progress()
                        display.clear_output()
                        if save:
                            self.logger.info(
                                f"Saving '{plot_name}.png' in current active directory"
                            )
                            plt.savefig(f"{plot_name}.png", bbox_inches="tight")
                        elif system:
                            plt.show()
                        plt.close()

                        self.logger.info("Visual Rendered Successfully")

                    def parameter():

                        try:
                            params = estimator.get_all_params()
                        except:
                            params = estimator.get_params(deep=False)

                        param_df = pd.DataFrame.from_dict(
                            {str(k): str(v) for k, v in params.items()},
                            orient="index",
                            columns=["Parameters"],
                        )
                        display.display(param_df, clear=True)
                        self.logger.info("Visual Rendered Successfully")

                    def ks():

                        display.move_progress()
                        self.logger.info(
                            "Generating predictions / predict_proba on X_test"
                        )
                        with fit_if_not_fitted(
                            pipeline_with_model,
                            data_X,
                            data_y,
                            groups=groups,
                            **fit_kwargs,
                        ) as fitted_pipeline_with_model:
                            predict_proba__ = fitted_pipeline_with_model.predict_proba(data_X)
                        display.move_progress()
                        display.move_progress()
                        display.clear_output()
                        with MatplotlibDefaultDPI(
                            base_dpi=_base_dpi, scale_to_set=scale
                        ):
                            fig = skplt.metrics.plot_ks_statistic(
                                data_y, predict_proba__, figsize=(10, 6)
                            )
                            if save:
                                self.logger.info(
                                    f"Saving '{plot_name}.png' in current active directory"
                                )
                                plt.savefig(f"{plot_name}.png", bbox_inches="tight")
                            elif system:
                                plt.show()
                            plt.close()

                        self.logger.info("Visual Rendered Successfully")

                    # execute the plot method
                    ret = locals()[plot]()
                    if ret:
                        plot_filename = ret

                    try:
                        plt.close()
                    except:
                        pass

        gc.collect()

        self.logger.info(
            "plot_model() successfully completed......................................"
        )

        if save:
            return plot_filename

    def evaluate_model(
        self,
        estimator,
        fold: Optional[Union[int, Any]] = None,
        fit_kwargs: Optional[dict] = None,
        feature_name: Optional[str] = None,
        groups: Optional[Union[str, Any]] = None,
        use_train_data: bool = False,
    ):

        """
        This function displays a user interface for all of the available plots for
        a given estimator. It internally uses the plot_model() function.

        Example
        -------
        >>> from pycaret.datasets import get_data
        >>> juice = get_data('juice')
        >>> experiment_name = setup(data = juice,  target = 'Purchase')
        >>> lr = create_model('lr')
        >>> evaluate_model(lr)

        This will display the User Interface for all of the plots for a given
        estimator.

        Parameters
        ----------
        estimator : object, default = none
            A trained model object should be passed as an estimator.

        fold: integer or scikit-learn compatible CV generator, default = None
            Controls cross-validation. If None, will use the CV generator defined in setup().
            If integer, will use KFold CV with that many folds.
            When cross_validation is False, this parameter is ignored.

        fit_kwargs: dict, default = {} (empty dict)
            Dictionary of arguments passed to the fit method of the model.

        groups: str or array-like, with shape (n_samples,), default = None
            Optional Group labels for the samples used while splitting the dataset into train/test set.
            If string is passed, will use the data column with that name as the groups.
            Only used if a group based cross-validation generator is used (eg. GroupKFold).
            If None, will use the value set in fold_groups parameter in setup().

        Returns
        -------
        User_Interface
            Displays the user interface for plotting.

        """

        function_params_str = ", ".join([f"{k}={v}" for k, v in locals().items()])

        self.logger.info("Initializing evaluate_model()")
        self.logger.info(f"evaluate_model({function_params_str})")

        from ipywidgets import widgets
        from ipywidgets.widgets import fixed, interact

        if not fit_kwargs:
            fit_kwargs = {}

        a = widgets.ToggleButtons(
            options=[(v, k) for k, v in self._available_plots.items()],
            description="Plot Type:",
            disabled=False,
            button_style="",  # 'success', 'info', 'warning', 'danger' or ''
            icons=[""],
        )

        fold = self._get_cv_splitter(fold)

        groups = self._get_groups(groups)

        interact(
            self.plot_model,
            estimator=fixed(estimator),
            plot=a,
            save=fixed(False),
            verbose=fixed(True),
            scale=fixed(1),
            fold=fixed(fold),
            fit_kwargs=fixed(fit_kwargs),
            feature_name=fixed(feature_name),
            label=fixed(False),
            groups=fixed(groups),
            use_train_data=fixed(use_train_data),
            system=fixed(True),
            display=fixed(None),
            display_format=fixed(None),
        )

    def predict_model(self, *args, **kwargs) -> pd.DataFrame:
        return pd.DataFrame()

    def finalize_model(self) -> None:
        return

    def automl(
        self, optimize: str = "Accuracy", use_holdout: bool = False, turbo: bool = True
    ) -> Any:

        """
        This function returns the best model out of all models created in
        current active environment based on metric defined in optimize parameter.

        Parameters
        ----------
        optimize : str, default = 'Accuracy'
            Other values you can pass in optimize parameter are 'AUC', 'Recall', 'Precision',
            'F1', 'Kappa', and 'MCC'.

        use_holdout: bool, default = False
            When set to True, metrics are evaluated on holdout set instead of CV.

        turbo: bool, default = True
            When set to True and use_holdout is False, only models created with default fold
            parameter will be considered. If set to False, models created with a non-default
            fold parameter will be scored again using default fold settings, so that they can be
            compared.
        """

        function_params_str = ", ".join([f"{k}={v}" for k, v in locals().items()])

        self.logger.info("Initializing automl()")
        self.logger.info(f"automl({function_params_str})")

        # checking optimize parameter
        optimize = self._get_metric_by_name_or_id(optimize)
        if optimize is None:
            raise ValueError(
                f"Optimize method not supported. See docstring for list of available parameters."
            )

        # checking optimize parameter for multiclass
        if self._is_multiclass():
            if not optimize.is_multiclass:
                raise TypeError(
                    f"Optimization metric not supported for multiclass problems. See docstring for list of other optimization parameters."
                )

        compare_dimension = optimize.display_name
        greater_is_better = optimize.greater_is_better
        optimize = optimize.scorer

        best_model = None
        best_score = None

        def compare_score(new, best):
            if not best:
                return True
            if greater_is_better:
                return new > best
            else:
                return new < best

        if use_holdout:
            self.logger.info("Model Selection Basis : Holdout set")
            for i in self.master_model_container:
                self.logger.info(f"Checking model {i}")
                model = i["model"]
                try:
                    pred_holdout = self.predict_model(model, verbose=False)  # type: ignore
                except:
                    self.logger.warning(
                        f"Model {model} is not fitted, running create_model"
                    )
                    model, _ = self.create_model(  # type: ignore
                        estimator=model,
                        system=False,
                        verbose=False,
                        cross_validation=False,
                        predict=False,
                        groups=self.fold_groups_param,
                    )
                    self.pull(pop=True)
                    pred_holdout = self.predict_model(model, verbose=False)  # type: ignore

                p = self.pull(pop=True)
                p = p[compare_dimension][0]
                if compare_score(p, best_score):
                    best_model = model
                    best_score = p

        else:
            self.logger.info("Model Selection Basis : CV Results on Training set")
            for i in range(len(self.master_model_container)):
                model = self.master_model_container[i]
                scores = None
                if model["cv"] is not self.fold_generator:
                    if turbo or self._is_unsupervised():
                        continue
                    self.create_model(  # type: ignore
                        estimator=model["model"],
                        system=False,
                        verbose=False,
                        cross_validation=True,
                        predict=False,
                        groups=self.fold_groups_param,
                    )
                    scores = self.pull(pop=True)
                    self.master_model_container.pop()
                self.logger.info(f"Checking model {i}")
                if scores is None:
                    scores = model["scores"]
                r = scores[compare_dimension][-2:][0]
                if compare_score(r, best_score):
                    best_model = model["model"]
                    best_score = r

        automl_model, _ = self.create_model(  # type: ignore
            estimator=best_model,
            system=False,
            verbose=False,
            cross_validation=False,
            predict=False,
            groups=self.fold_groups_param,
        )

        gc.collect()

        self.logger.info(str(automl_model))
        self.logger.info(
            "automl() successfully completed......................................"
        )

        return automl_model

    def _get_models(self, raise_errors: bool = True) -> Tuple[dict, dict]:
        return ({}, {})

    def _get_metrics(self, raise_errors: bool = True) -> dict:
        return {}

    def models(
        self,
        type: Optional[str] = None,
        internal: bool = False,
        raise_errors: bool = True,
    ) -> pd.DataFrame:

        """
        Returns table of models available in model library.

        Example
        -------
        >>> _all_models = models()

        This will return pandas dataframe with all available
        models and their metadata.

        Parameters
        ----------
        type : str, default = None
            - linear : filters and only return linear models
            - tree : filters and only return tree based models
            - ensemble : filters and only return ensemble models

        internal: bool, default = False
            If True, will return extra columns and rows used internally.

        raise_errors: bool, default = True
            If False, will suppress all exceptions, ignoring models
            that couldn't be created.

        Returns
        -------
        pandas.DataFrame

        """

        self.logger.info(f"gpu_param set to {self.gpu_param}")

        _, model_containers = self._get_models(raise_errors)

        rows = [
            v.get_dict(internal)
            for k, v in model_containers.items()
            if (internal or not v.is_special)
        ]

        df = pd.DataFrame(rows)
        df.set_index("ID", inplace=True, drop=True)

        return df

    def deploy_model(
        self,
        model,
        model_name: str,
        authentication: dict,
        platform: str = "aws",  # added gcp and azure support in pycaret==2.1
    ):

        """
        (In Preview)

        This function deploys the transformation pipeline and trained model object for
        production use. The platform of deployment can be defined under the platform
        parameter along with the applicable authentication tokens which are passed as a
        dictionary to the authentication param.

        Example
        -------
        >>> from pycaret.datasets import get_data
        >>> juice = get_data('juice')
        >>> experiment_name = setup(data = juice,  target = 'Purchase')
        >>> lr = create_model('lr')
        >>> deploy_model(model = lr, model_name = 'deploy_lr', platform = 'aws', authentication = {'bucket' : 'pycaret-test'})

        This will deploy the model on an AWS S3 account under bucket 'pycaret-test'

        Notes
        -----
        For AWS users:
        Before deploying a model to an AWS S3 ('aws'), environment variables must be
        configured using the command line interface. To configure AWS env. variables,
        type aws configure in your python command line. The following information is
        required which can be generated using the Identity and Access Management (IAM)
        portal of your amazon console account:

        - AWS Access Key ID
        - AWS Secret Key Access
        - Default Region Name (can be seen under Global settings on your AWS console)
        - Default output format (must be left blank)

        For GCP users:
        --------------
        Before deploying a model to Google Cloud Platform (GCP), project must be created
        either using command line or GCP console. Once project is created, you must create
        a service account and download the service account key as a JSON file, which is
        then used to set environment variable.

        https://cloud.google.com/docs/authentication/production

        - Google Cloud Project
        - Service Account Authetication

        For Azure users:
        ---------------
        Before deploying a model to Microsoft's Azure (Azure), environment variables
        for connection string must be set. In order to get connection string, user has
        to create account of Azure. Once it is done, create a Storage account. In the settings
        section of storage account, user can get the connection string.

        Read below link for more details.
        https://docs.microsoft.com/en-us/azure/storage/blobs/storage-quickstart-blobs-python?toc=%2Fpython%2Fazure%2FTOC.json

        - Azure Storage Account

        Parameters
        ----------
        model : object
            A trained model object should be passed as an estimator.

        model_name : str
            Name of model to be passed as a str.

        authentication : dict
            Dictionary of applicable authentication tokens.

            When platform = 'aws':
            {'bucket' : 'Name of Bucket on S3'}

            When platform = 'gcp':
            {'project': 'gcp_pycaret', 'bucket' : 'pycaret-test'}

            When platform = 'azure':
            {'container': 'pycaret-test'}

        platform: str, default = 'aws'
            Name of platform for deployment. Current available options are: 'aws', 'gcp' and 'azure'

        Returns
        -------
        Success_Message

        Warnings
        --------
        - This function uses file storage services to deploy the model on cloud platform.
        As such, this is efficient for batch-use. Where the production objective is to
        obtain prediction at an instance level, this may not be the efficient choice as
        it transmits the binary pickle file between your local python environment and
        the platform.

        """
        return pycaret.internal.persistence.deploy_model(
            model, model_name, authentication, platform, self.prep_pipe
        )

    def save_model(
        self,
        model,
        model_name: str,
        model_only: bool = False,
        verbose: bool = True,
        **kwargs,
    ) -> None:
        """
        This function saves the transformation pipeline and trained model object
        into the current active directory as a pickle file for later use.

        Example
        -------
        >>> from pycaret.datasets import get_data
        >>> juice = get_data('juice')
        >>> experiment_name = setup(data = juice,  target = 'Purchase')
        >>> lr = create_model('lr')
        >>> save_model(lr, 'lr_model_23122019')

        This will save the transformation pipeline and model as a binary pickle
        file in the current active directory.

        Parameters
        ----------
        model : object, default = none
            A trained model object should be passed as an estimator.

        model_name : str, default = none
            Name of pickle file to be passed as a string.

        model_only : bool, default = False
            When set to True, only trained model object is saved and all the
            transformations are ignored.

        verbose: bool, default = True
            Success message is not printed when verbose is set to False.

        Returns
        -------
        Success_Message

        """
        return pycaret.internal.persistence.save_model(
            model, model_name, None if model_only else self.prep_pipe, verbose, **kwargs
        )

    def load_model(
        self,
        model_name,
        platform: Optional[str] = None,
        authentication: Optional[Dict[str, str]] = None,
        verbose: bool = True,
    ):

        """
        This function loads a previously saved transformation pipeline and model
        from the current active directory into the current python environment.
        Load object must be a pickle file.

        Example
        -------
        >>> saved_lr = load_model('lr_model_23122019')

        This will load the previously saved model in saved_lr variable. The file
        must be in the current directory.

        Parameters
        ----------
        model_name : str, default = none
            Name of pickle file to be passed as a string.

        platform: str, default = None
            Name of platform, if loading model from cloud. Current available options are:
            'aws', 'gcp' and 'azure'.

        authentication : dict
            dictionary of applicable authentication tokens.

            When platform = 'aws':
            {'bucket' : 'Name of Bucket on S3'}

            When platform = 'gcp':
            {'project': 'gcp_pycaret', 'bucket' : 'pycaret-test'}

            When platform = 'azure':
            {'container': 'pycaret-test'}

        verbose: bool, default = True
            Success message is not printed when verbose is set to False.

        Returns
        -------
        Model Object

        """

        return pycaret.internal.persistence.load_model(
            model_name, platform, authentication, verbose
        )<|MERGE_RESOLUTION|>--- conflicted
+++ resolved
@@ -371,43 +371,6 @@
             del prep_pipe_temp
         gc.collect()
 
-<<<<<<< HEAD
-=======
-    def _split_data(
-        self,
-        X_before_preprocess,
-        y_before_preprocess,
-        target,
-        train_data,
-        test_data,
-        train_size,
-        data_split_shuffle,
-        dtypes,
-        display: Display,
-    ) -> None:
-        self.X = None
-        self.X_train = None
-        self.y_train = None
-        self.y = None
-        self.X_test = None
-        self.y_test = None
-        return
-
-    def _set_up_mlflow(
-        self, functions, runtime, log_profile, profile_kwargs, log_data, display,
-    ) -> None:
-        return
-
-    def _make_internal_pipeline(
-        self, internal_pipeline_steps: list, memory=None
-    ) -> InternalPipeline:
-        if not internal_pipeline_steps:
-            memory = None
-            internal_pipeline_steps = [("empty_step", "passthrough")]
-
-        return InternalPipeline(internal_pipeline_steps, memory=memory)
-
->>>>>>> ca5fb70b
     def setup(
         self,
         data: pd.DataFrame,
@@ -1362,16 +1325,6 @@
 
         self.logger.info("Set up folding strategy.")
 
-<<<<<<< HEAD
-=======
-        # create an empty list for pickling later.
-        self.experiment__ = []
-
-        # CV params
-        self.fold_param = fold
-        self.fold_groups_param = None
-        self.fold_groups_param_full = None
->>>>>>> ca5fb70b
         if fold_groups is not None:
             if isinstance(fold_groups, str):
                 self.fold_groups_param = self.X[fold_groups]
@@ -1405,15 +1358,6 @@
                     self.fold_generator = fold_strategy
 
             elif self._ml_usecase == MLUsecase.TIME_SERIES:
-<<<<<<< HEAD
-                from sktime.forecasting.model_selection import (
-                    ExpandingWindowSplitter,
-                    SlidingWindowSplitter,
-                )
-
-                y_size = len(self.y_train)
-=======
->>>>>>> ca5fb70b
                 # Set splitter
                 self.fold_generator = None
                 if fold_strategy in possible_time_series_fold_strategies:
@@ -1438,21 +1382,7 @@
                     fold = _get_cv_n_folds(y=self.y_train, cv=fold_strategy)
                     self.fold_param = fold
 
-<<<<<<< HEAD
         # Final display ============================================ >>
-=======
-                    # Set the strategy from the cv object
-                    if isinstance(self.fold_generator, ExpandingWindowSplitter):
-                        self.fold_strategy = "expanding"
-                    if isinstance(self.fold_generator, SlidingWindowSplitter):
-                        self.fold_strategy = "sliding"
-
-        # we do just the fitting so that it will be fitted when saved/deployed,
-        # but we don't want to modify the data
-        self._internal_pipeline.fit(
-            self.X, y=self.y if not self._is_unsupervised() else None
-        )
->>>>>>> ca5fb70b
 
         self.logger.info("Creating final display dataframe.")
 
@@ -1510,16 +1440,12 @@
         # MLflow and wrap-up ======================================= >>
 
         self._set_up_mlflow(
-<<<<<<< HEAD
             display_container,
             np.array(time.time() - runtime_start).round(2),
             log_profile,
             profile_kwargs,
             log_data,
             display,
-=======
-            functions, runtime, log_profile, profile_kwargs, log_data, display,
->>>>>>> ca5fb70b
         )
 
         self.logger.info(f"self.display_container: {len(self.display_container)}")
