--- conflicted
+++ resolved
@@ -10332,7 +10332,6 @@
         )
 
 
-<<<<<<< HEAD
 def eda(
     data: Optional[pd.DataFrame] = None,
     target: Optional[str] = None,
@@ -10374,7 +10373,7 @@
         filename="", dfte=data, depVar=target, chart_format=display_format, **kwargs
     )
 
-=======
+
 def check_fairness(estimator, sensitive_features: list, plot_kwargs: dict = {}):
 
     """
@@ -10504,7 +10503,6 @@
     """.format(API_NAME = API_NAME)
     
     print(message)
->>>>>>> e71d8d33
 
 def _choose_better(
     models_and_results: list,
