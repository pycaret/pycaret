name: pytest on push

on:
  push:
  pull_request:
  schedule:
    - cron: "0 5 * * *"

jobs:
  # JOBS MUST START WITH test !!!!
  test:
    runs-on: ubuntu-latest
    strategy:
      matrix:
        python-version: [3.7, 3.8, 3.9]

    steps:
<<<<<<< HEAD
      - uses: actions/checkout@v2
      - name: Set up Python ${{ matrix.python-version }}
        uses: actions/setup-python@v2
        with:
          python-version: ${{ matrix.python-version }}
      - name: Install dependencies
        run: |
          python -m pip install -U pip
          python -m pip install -U pytest
          python -m pip install -U codecov
          
          pip install -e ".[full]"
          if [ -f requirements-prophet.txt ]; then pip install -r requirements-prophet.txt; fi
          if [ -f requirements-test.txt ]; then pip install -r requirements-test.txt; fi
          python -m spacy download en_core_web_sm
      - name: Python version and dependency list
        run: |
          echo "Python version expected: ${{ matrix.python-version }}"
          python --version
          which python
          pip list
      - name: Remove tests
        run: |
          rm pycaret/tests/test_classification_tuning.py
          rm pycaret/tests/test_classification_plots.py
          rm pycaret/tests/test_regression_plots.py
          rm pycaret/tests/test_regression_tuning.py
          rm pycaret/tests/test_time_series_tune_grid.py
          rm pycaret/tests/test_time_series_tune_random.py
      - name: Test with pytest
        run: |
          pytest
=======
    - uses: actions/checkout@v2
    - name: Set up Python ${{ matrix.python-version }}
      uses: actions/setup-python@v2
      with:
        python-version: ${{ matrix.python-version }}
    - name: Install dependencies
      run: |
        python -m pip install --upgrade pip
        pip install -e ".[full]"
        if [ -f requirements-test.txt ]; then pip install -r requirements-test.txt; fi
        pip install https://github.com/explosion/spacy-models/releases/download/en_core_web_sm-3.0.0/en_core_web_sm-3.0.0-py3-none-any.whl
    - name: Remove tests
      run: |
        rm pycaret/tests/test_classification_plots.py
        rm pycaret/tests/test_regression_plots.py
    - name: Test with pytest
      run: |
        pytest
>>>>>>> ccef84d8

  test_windows:
    runs-on: windows-latest
    strategy:
      matrix:
        python-version: [3.7, 3.8, 3.9]

    steps:
<<<<<<< HEAD
      - uses: actions/checkout@v2
      - name: Set up Python ${{ matrix.python-version }}
        uses: actions/setup-python@v2
        with:
          python-version: ${{ matrix.python-version }}
      - name: Install dependencies
        run: |
          python -m pip install -U pip
          python -m pip install -U pytest
          python -m pip install -U codecov
          
          pip install -e ".[full]"
          pip install -r requirements-prophet.txt
          pip install -r requirements-test.txt
          python -m spacy download en_core_web_sm
      - name: Python version and dependency list
        run: |
          echo "Python version expected: ${{ matrix.python-version }}"
          python --version
          which python
          pip list
      - name: Remove tests
        run: |
          remove-item pycaret/tests/* -Include @('test_classification_tuning.py','test_classification_plots.py','test_regression_plots.py', 'test_regression_tuning.py', 'test_time_series_tune_grid.py', 'test_time_series_tune_random.py', 'test_create_api.py', 'test_create_docker.py', 'test_drift_report.py', 'test_eda.py')
      - name: Test with pytest
        run: |
          pytest
=======
    - uses: actions/checkout@v2
    - name: Set up Python ${{ matrix.python-version }}
      uses: actions/setup-python@v2
      with:
        python-version: ${{ matrix.python-version }}
    - name: Install dependencies
      run: |
        python -m pip install --upgrade pip
        pip install -e ".[full]"
        pip install -r requirements-test.txt
        pip install https://github.com/explosion/spacy-models/releases/download/en_core_web_sm-3.0.0/en_core_web_sm-3.0.0-py3-none-any.whl
    - name: Remove tests
      run: |
        remove-item pycaret/tests/* -Include @('test_classification_tuning.py','test_classification_plots.py','test_regression_plots.py', 'test_regression_tuning.py')
    - name: Test with pytest
      run: |
        pytest
>>>>>>> ccef84d8

  # test_tuning:

  #   runs-on: ubuntu-latest

  #   steps:
  #   - uses: actions/checkout@v2
  #   - name: Set up Python 3.8
  #     uses: actions/setup-python@v2
  #     with:
  #       python-version: 3.8
  #   - name: Install dependencies
  #     run: |
  #       python -m pip install --upgrade pip
  #       python -m pip install -U pytest
  #       python -m pip install codecov
  #       pip install -e ".[full]"
  #       python -m pip install hpbandster ConfigSpace
  #       python -m spacy download en
  #   - name: Remove tests
  #     run: |
  #       find pycaret/tests -type f -not -name '__init__.py' -not -name 'test_classification_tuning.py' -not -name 'test_regression_tuning.py' -delete
  #   - name: Test with pytest
  #     run: |
  #       pytest -o log_cli=true

  # test_tuning_clf_windows:

  #   runs-on: windows-latest

  #   steps:
  #   - uses: actions/checkout@v2
  #   - name: Set up Python 3.8
  #     uses: actions/setup-python@v2
  #     with:
  #       python-version: 3.8
  #   - name: Install dependencies
  #     run: |
  #       python -m pip install --upgrade pip
  #       python -m pip install -U pytest
  #       python -m pip install codecov
  #       pip install -e ".[full]"
  #       python -m spacy download en
  #   - name: Remove tests
  #     run: |
  #       remove-item pycaret/tests/* -Exclude @('__init__.py','test_classification_tuning.py')
  #   - name: Test with pytest
  #     run: |
  #       pytest -o log_cli=true

  # test_tuning_reg_windows:

  #   runs-on: windows-latest

  #   steps:
  #   - uses: actions/checkout@v2
  #   - name: Set up Python 3.8
  #     uses: actions/setup-python@v2
  #     with:
  #       python-version: 3.8
  #   - name: Install dependencies
  #     run: |
  #       python -m pip install --upgrade pip
  #       python -m pip install -U pytest
  #       python -m pip install codecov
  #       pip install -e ".[full]"
  #       python -m spacy download en
  #   - name: Remove tests
  #     run: |
  #       remove-item pycaret/tests/* -Exclude @('__init__.py','test_regression_tuning.py')
  #   - name: Test with pytest
  #     run: |
  #       pytest -o log_cli=true

  test_plots:
    runs-on: ubuntu-latest

    steps:
      - uses: actions/checkout@v2
      - name: Set up Python 3.8
        uses: actions/setup-python@v2
        with:
          python-version: 3.8
      - name: Install dependencies
        run: |
          python -m pip install --upgrade pip
          python -m pip install -U pytest
          python -m pip install codecov
          pip install -e ".[full]"
          if [ -f requirements-test.txt ]; then pip install -r requirements-test.txt; fi
          python -m spacy download en_core_web_sm
      - name: Python version and dependency list
        run: |
          echo "Python version expected: ${{ matrix.python-version }}"
          python --version
          which python
          pip list
      - name: Remove tests
        run: |
          find pycaret/tests -type f -not -name '__init__.py' -not -name 'test_classification_plots.py' -not -name 'test_regression_plots.py' -delete
      - name: Test with pytest
        run: |
          pytest -o log_cli=true

  test_ts_tune_random:
    runs-on: ubuntu-latest
    strategy:
      matrix:
        python-version: [3.8]

    steps:
      - uses: actions/checkout@v2
      - name: Set up Python ${{ matrix.python-version }}
        uses: actions/setup-python@v2
        with:
          python-version: ${{ matrix.python-version }}
      - name: Install dependencies
        run: |
          python -m pip install -U pip
          python -m pip install -U pytest
          python -m pip install -U codecov
          
          pip install -e ".[full]"
          if [ -f requirements-prophet.txt ]; then pip install -r requirements-prophet.txt; fi
          if [ -f requirements-test.txt ]; then pip install -r requirements-test.txt; fi
          
          python -m spacy download en_core_web_sm
      - name: Python version and dependency list
        run: |
          echo "Python version expected: ${{ matrix.python-version }}"
          python --version
          which python
          pip list
      - name: Remove tests
        run: |
          find pycaret/tests -type f -not -name '__init__.py' -not -name 'conftest.py' -not -name 'time_series_test_utils.py' -not -name 'test_time_series_tune_random.py' -delete
      - name: Test with pytest
        run: |
          pytest -o log_cli=true
          
  test_ts_tune_grid:
    runs-on: ubuntu-latest
    strategy:
      matrix:
        python-version: [3.8]

    steps:
<<<<<<< HEAD
      - uses: actions/checkout@v2
      - name: Set up Python ${{ matrix.python-version }}
        uses: actions/setup-python@v2
        with:
          python-version: ${{ matrix.python-version }}
      - name: Install dependencies
        run: |
          python -m pip install -U pip
          python -m pip install -U pytest
          python -m pip install -U codecov
          
          pip install -e ".[full]"
          if [ -f requirements-prophet.txt ]; then pip install -r requirements-prophet.txt; fi
          if [ -f requirements-test.txt ]; then pip install -r requirements-test.txt; fi
          
          python -m spacy download en_core_web_sm
      - name: Python version and dependency list
        run: |
          echo "Python version expected: ${{ matrix.python-version }}"
          python --version
          which python
          pip list
      - name: Remove tests
        run: |
          find pycaret/tests -type f -not -name '__init__.py' -not -name 'conftest.py' -not -name 'time_series_test_utils.py' -not -name 'test_time_series_tune_grid.py' -delete
      - name: Test with pytest
        run: |
          pytest -o log_cli=true
=======
    - uses: actions/checkout@v2
    - name: Set up Python 3.8
      uses: actions/setup-python@v2
      with:
        python-version: ${{ matrix.python-version }}
    - name: Install dependencies
      run: |
        python -m pip install --upgrade pip
        pip install -e ".[full]"
        if [ -f requirements-test.txt ]; then pip install -r requirements-test.txt; fi
        pip install https://github.com/explosion/spacy-models/releases/download/en_core_web_sm-3.0.0/en_core_web_sm-3.0.0-py3-none-any.whl
    - name: Remove tests
      run: |
        find pycaret/tests -type f -not -name '__init__.py' -not -name 'test_classification_plots.py' -not -name 'test_regression_plots.py' -delete
    - name: Test with pytest
      run: |
        pytest -o log_cli=true
>>>>>>> ccef84d8
<|MERGE_RESOLUTION|>--- conflicted
+++ resolved
@@ -15,7 +15,6 @@
         python-version: [3.7, 3.8, 3.9]
 
     steps:
-<<<<<<< HEAD
       - uses: actions/checkout@v2
       - name: Set up Python ${{ matrix.python-version }}
         uses: actions/setup-python@v2
@@ -48,26 +47,6 @@
       - name: Test with pytest
         run: |
           pytest
-=======
-    - uses: actions/checkout@v2
-    - name: Set up Python ${{ matrix.python-version }}
-      uses: actions/setup-python@v2
-      with:
-        python-version: ${{ matrix.python-version }}
-    - name: Install dependencies
-      run: |
-        python -m pip install --upgrade pip
-        pip install -e ".[full]"
-        if [ -f requirements-test.txt ]; then pip install -r requirements-test.txt; fi
-        pip install https://github.com/explosion/spacy-models/releases/download/en_core_web_sm-3.0.0/en_core_web_sm-3.0.0-py3-none-any.whl
-    - name: Remove tests
-      run: |
-        rm pycaret/tests/test_classification_plots.py
-        rm pycaret/tests/test_regression_plots.py
-    - name: Test with pytest
-      run: |
-        pytest
->>>>>>> ccef84d8
 
   test_windows:
     runs-on: windows-latest
@@ -76,7 +55,6 @@
         python-version: [3.7, 3.8, 3.9]
 
     steps:
-<<<<<<< HEAD
       - uses: actions/checkout@v2
       - name: Set up Python ${{ matrix.python-version }}
         uses: actions/setup-python@v2
@@ -104,25 +82,6 @@
       - name: Test with pytest
         run: |
           pytest
-=======
-    - uses: actions/checkout@v2
-    - name: Set up Python ${{ matrix.python-version }}
-      uses: actions/setup-python@v2
-      with:
-        python-version: ${{ matrix.python-version }}
-    - name: Install dependencies
-      run: |
-        python -m pip install --upgrade pip
-        pip install -e ".[full]"
-        pip install -r requirements-test.txt
-        pip install https://github.com/explosion/spacy-models/releases/download/en_core_web_sm-3.0.0/en_core_web_sm-3.0.0-py3-none-any.whl
-    - name: Remove tests
-      run: |
-        remove-item pycaret/tests/* -Include @('test_classification_tuning.py','test_classification_plots.py','test_regression_plots.py', 'test_regression_tuning.py')
-    - name: Test with pytest
-      run: |
-        pytest
->>>>>>> ccef84d8
 
   # test_tuning:
 
@@ -270,7 +229,6 @@
         python-version: [3.8]
 
     steps:
-<<<<<<< HEAD
       - uses: actions/checkout@v2
       - name: Set up Python ${{ matrix.python-version }}
         uses: actions/setup-python@v2
@@ -299,22 +257,3 @@
       - name: Test with pytest
         run: |
           pytest -o log_cli=true
-=======
-    - uses: actions/checkout@v2
-    - name: Set up Python 3.8
-      uses: actions/setup-python@v2
-      with:
-        python-version: ${{ matrix.python-version }}
-    - name: Install dependencies
-      run: |
-        python -m pip install --upgrade pip
-        pip install -e ".[full]"
-        if [ -f requirements-test.txt ]; then pip install -r requirements-test.txt; fi
-        pip install https://github.com/explosion/spacy-models/releases/download/en_core_web_sm-3.0.0/en_core_web_sm-3.0.0-py3-none-any.whl
-    - name: Remove tests
-      run: |
-        find pycaret/tests -type f -not -name '__init__.py' -not -name 'test_classification_plots.py' -not -name 'test_regression_plots.py' -delete
-    - name: Test with pytest
-      run: |
-        pytest -o log_cli=true
->>>>>>> ccef84d8
